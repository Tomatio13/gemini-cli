/**
 * @license
 * Copyright 2025 Google LLC
 * SPDX-License-Identifier: Apache-2.0
 */

import * as path from 'node:path';
import process from 'node:process';
import {
  AuthType,
  ContentGeneratorConfig,
  createContentGeneratorConfig,
} from '../core/contentGenerator.js';
import { ToolRegistry } from '../tools/tool-registry.js';
import { LSTool } from '../tools/ls.js';
import { ReadFileTool } from '../tools/read-file.js';
import { GrepTool } from '../tools/grep.js';
import { GlobTool } from '../tools/glob.js';
import { EditTool } from '../tools/edit.js';
import { ShellTool } from '../tools/shell.js';
import { WriteFileTool } from '../tools/write-file.js';
import { WebFetchTool } from '../tools/web-fetch.js';
import { ReadManyFilesTool } from '../tools/read-many-files.js';
import {
  MemoryTool,
  setGeminiMdFilename,
  GEMINI_CONFIG_DIR as GEMINI_DIR,
} from '../tools/memoryTool.js';
import { WebSearchTool } from '../tools/web-search.js';
import { GeminiClient } from '../core/client.js';
import { FileDiscoveryService } from '../services/fileDiscoveryService.js';
import { GitService } from '../services/gitService.js';
import { loadServerHierarchicalMemory } from '../utils/memoryDiscovery.js';
import { getProjectTempDir } from '../utils/paths.js';
import {
  initializeTelemetry,
  DEFAULT_TELEMETRY_TARGET,
  DEFAULT_OTLP_ENDPOINT,
  TelemetryTarget,
  StartSessionEvent,
} from '../telemetry/index.js';
import {
  DEFAULT_GEMINI_EMBEDDING_MODEL,
  DEFAULT_GEMINI_FLASH_MODEL,
} from './models.js';
import { ClearcutLogger } from '../telemetry/clearcut-logger/clearcut-logger.js';
import { HookSettings } from '../hooks/hookExecutor.js';
import { Logger } from '../core/logger.js';

export enum ApprovalMode {
  DEFAULT = 'default',
  AUTO_EDIT = 'autoEdit',
  YOLO = 'yolo',
}

export interface AccessibilitySettings {
  disableLoadingPhrases?: boolean;
}

export interface BugCommandSettings {
  urlTemplate: string;
}

export interface TelemetrySettings {
  enabled?: boolean;
  target?: TelemetryTarget;
  otlpEndpoint?: string;
  logPrompts?: boolean;
}

export interface ActiveExtension {
  name: string;
  version: string;
}

export class MCPServerConfig {
  constructor(
    // For stdio transport
    readonly command?: string,
    readonly args?: string[],
    readonly env?: Record<string, string>,
    readonly cwd?: string,
    // For sse transport
    readonly url?: string,
    // For streamable http transport
    readonly httpUrl?: string,
    readonly headers?: Record<string, string>,
    // For websocket transport
    readonly tcp?: string,
    // Common
    readonly timeout?: number,
    readonly trust?: boolean,
    // Metadata
    readonly description?: string,
    readonly includeTools?: string[],
    readonly excludeTools?: string[],
  ) {}
}

export interface SandboxConfig {
  command: 'docker' | 'podman' | 'sandbox-exec';
  image: string;
}

export type FlashFallbackHandler = (
  currentModel: string,
  fallbackModel: string,
  error?: unknown,
) => Promise<boolean>;

export interface ConfigParameters {
  sessionId: string;
  embeddingModel?: string;
  sandbox?: SandboxConfig;
  targetDir: string;
  debugMode: boolean;
  question?: string;
  fullContext?: boolean;
  coreTools?: string[];
  excludeTools?: string[];
  toolDiscoveryCommand?: string;
  toolCallCommand?: string;
  mcpServerCommand?: string;
  mcpServers?: Record<string, MCPServerConfig>;
  userMemory?: string;
  geminiMdFileCount?: number;
  approvalMode?: ApprovalMode;
  showMemoryUsage?: boolean;
  contextFileName?: string | string[];
  accessibility?: AccessibilitySettings;
  telemetry?: TelemetrySettings;
  usageStatisticsEnabled?: boolean;
  fileFiltering?: {
    respectGitIgnore?: boolean;
    enableRecursiveFileSearch?: boolean;
  };
  checkpointing?: boolean;
  proxy?: string;
  cwd: string;
  fileDiscoveryService?: FileDiscoveryService;
  bugCommand?: BugCommandSettings;
  model: string;
  extensionContextFilePaths?: string[];
<<<<<<< HEAD
  hooks?: HookSettings;
=======
  listExtensions?: boolean;
  activeExtensions?: ActiveExtension[];
>>>>>>> b0cce952
}

export class Config {
  private toolRegistry!: ToolRegistry;
  private readonly sessionId: string;
  private contentGeneratorConfig!: ContentGeneratorConfig;
  private readonly embeddingModel: string;
  private readonly sandbox: SandboxConfig | undefined;
  private readonly targetDir: string;
  private readonly debugMode: boolean;
  private readonly question: string | undefined;
  private readonly fullContext: boolean;
  private readonly coreTools: string[] | undefined;
  private readonly excludeTools: string[] | undefined;
  private readonly toolDiscoveryCommand: string | undefined;
  private readonly toolCallCommand: string | undefined;
  private readonly mcpServerCommand: string | undefined;
  private readonly mcpServers: Record<string, MCPServerConfig> | undefined;
  private userMemory: string;
  private geminiMdFileCount: number;
  private approvalMode: ApprovalMode;
  private readonly showMemoryUsage: boolean;
  private readonly accessibility: AccessibilitySettings;
  private readonly telemetrySettings: TelemetrySettings;
  private readonly usageStatisticsEnabled: boolean;
  private geminiClient!: GeminiClient;
  private readonly fileFiltering: {
    respectGitIgnore: boolean;
    enableRecursiveFileSearch: boolean;
  };
  private fileDiscoveryService: FileDiscoveryService | null = null;
  private gitService: GitService | undefined = undefined;
  private readonly checkpointing: boolean;
  private readonly proxy: string | undefined;
  private readonly cwd: string;
  private readonly bugCommand: BugCommandSettings | undefined;
  private readonly model: string;
  private readonly extensionContextFilePaths: string[];
  private modelSwitchedDuringSession: boolean = false;
  private readonly listExtensions: boolean;
  private readonly _activeExtensions: ActiveExtension[];
  flashFallbackHandler?: FlashFallbackHandler;
  private readonly hooks: HookSettings;
  private logger?: Logger;

  constructor(params: ConfigParameters) {
    this.sessionId = params.sessionId;
    this.embeddingModel =
      params.embeddingModel ?? DEFAULT_GEMINI_EMBEDDING_MODEL;
    this.sandbox = params.sandbox;
    this.targetDir = path.resolve(params.targetDir);
    this.debugMode = params.debugMode;
    this.question = params.question;
    this.fullContext = params.fullContext ?? false;
    this.coreTools = params.coreTools;
    this.excludeTools = params.excludeTools;
    this.toolDiscoveryCommand = params.toolDiscoveryCommand;
    this.toolCallCommand = params.toolCallCommand;
    this.mcpServerCommand = params.mcpServerCommand;
    this.mcpServers = params.mcpServers;
    this.userMemory = params.userMemory ?? '';
    this.geminiMdFileCount = params.geminiMdFileCount ?? 0;
    this.approvalMode = params.approvalMode ?? ApprovalMode.DEFAULT;
    this.showMemoryUsage = params.showMemoryUsage ?? false;
    this.accessibility = params.accessibility ?? {};
    this.telemetrySettings = {
      enabled: params.telemetry?.enabled ?? false,
      target: params.telemetry?.target ?? DEFAULT_TELEMETRY_TARGET,
      otlpEndpoint: params.telemetry?.otlpEndpoint ?? DEFAULT_OTLP_ENDPOINT,
      logPrompts: params.telemetry?.logPrompts ?? true,
    };
    this.usageStatisticsEnabled = params.usageStatisticsEnabled ?? true;

    this.fileFiltering = {
      respectGitIgnore: params.fileFiltering?.respectGitIgnore ?? true,
      enableRecursiveFileSearch:
        params.fileFiltering?.enableRecursiveFileSearch ?? true,
    };
    this.checkpointing = params.checkpointing ?? false;
    this.proxy = params.proxy;
    this.cwd = params.cwd ?? process.cwd();
    this.fileDiscoveryService = params.fileDiscoveryService ?? null;
    this.bugCommand = params.bugCommand;
    this.model = params.model;
    this.extensionContextFilePaths = params.extensionContextFilePaths ?? [];
<<<<<<< HEAD
    this.hooks = params.hooks ?? {};
=======
    this.listExtensions = params.listExtensions ?? false;
    this._activeExtensions = params.activeExtensions ?? [];
>>>>>>> b0cce952

    if (params.contextFileName) {
      setGeminiMdFilename(params.contextFileName);
    }

    if (this.telemetrySettings.enabled) {
      initializeTelemetry(this);
    }

    if (this.getUsageStatisticsEnabled()) {
      ClearcutLogger.getInstance(this)?.logStartSessionEvent(
        new StartSessionEvent(this),
      );
    } else {
      console.log('Data collection is disabled.');
    }
  }

  async initialize(): Promise<void> {
    // Initialize centralized FileDiscoveryService
    this.getFileService();
    if (this.getCheckpointingEnabled()) {
      try {
        await this.getGitService();
      } catch {
        // For now swallow the error, later log it.
      }
    }
    this.toolRegistry = await this.createToolRegistry();
  }

  async refreshAuth(authMethod: AuthType) {
    this.contentGeneratorConfig = await createContentGeneratorConfig(
      this.model,
      authMethod,
    );

    this.geminiClient = new GeminiClient(this);
    await this.geminiClient.initialize(this.contentGeneratorConfig);

    // Reset the session flag since we're explicitly changing auth and using default model
    this.modelSwitchedDuringSession = false;
  }

  getSessionId(): string {
    return this.sessionId;
  }

  getContentGeneratorConfig(): ContentGeneratorConfig {
    return this.contentGeneratorConfig;
  }

  getModel(): string {
    return this.contentGeneratorConfig?.model || this.model;
  }

  setModel(newModel: string): void {
    if (this.contentGeneratorConfig) {
      this.contentGeneratorConfig.model = newModel;
      this.modelSwitchedDuringSession = true;
    }
  }

  isModelSwitchedDuringSession(): boolean {
    return this.modelSwitchedDuringSession;
  }

  resetModelToDefault(): void {
    if (this.contentGeneratorConfig) {
      this.contentGeneratorConfig.model = this.model; // Reset to the original default model
      this.modelSwitchedDuringSession = false;
    }
  }

  setFlashFallbackHandler(handler: FlashFallbackHandler): void {
    this.flashFallbackHandler = handler;
  }

  getEmbeddingModel(): string {
    return this.embeddingModel;
  }

  getSandbox(): SandboxConfig | undefined {
    return this.sandbox;
  }

  getTargetDir(): string {
    return this.targetDir;
  }

  getProjectRoot(): string {
    return this.targetDir;
  }

  getToolRegistry(): Promise<ToolRegistry> {
    return Promise.resolve(this.toolRegistry);
  }

  getDebugMode(): boolean {
    return this.debugMode;
  }
  getQuestion(): string | undefined {
    return this.question;
  }

  getFullContext(): boolean {
    return this.fullContext;
  }

  getCoreTools(): string[] | undefined {
    return this.coreTools;
  }

  getExcludeTools(): string[] | undefined {
    return this.excludeTools;
  }

  getToolDiscoveryCommand(): string | undefined {
    return this.toolDiscoveryCommand;
  }

  getToolCallCommand(): string | undefined {
    return this.toolCallCommand;
  }

  getMcpServerCommand(): string | undefined {
    return this.mcpServerCommand;
  }

  getMcpServers(): Record<string, MCPServerConfig> | undefined {
    return this.mcpServers;
  }

  getUserMemory(): string {
    return this.userMemory;
  }

  setUserMemory(newUserMemory: string): void {
    this.userMemory = newUserMemory;
  }

  getGeminiMdFileCount(): number {
    return this.geminiMdFileCount;
  }

  setGeminiMdFileCount(count: number): void {
    this.geminiMdFileCount = count;
  }

  getApprovalMode(): ApprovalMode {
    return this.approvalMode;
  }

  setApprovalMode(mode: ApprovalMode): void {
    this.approvalMode = mode;
  }

  getShowMemoryUsage(): boolean {
    return this.showMemoryUsage;
  }

  getAccessibility(): AccessibilitySettings {
    return this.accessibility;
  }

  getTelemetryEnabled(): boolean {
    return this.telemetrySettings.enabled ?? false;
  }

  getTelemetryLogPromptsEnabled(): boolean {
    return this.telemetrySettings.logPrompts ?? true;
  }

  getTelemetryOtlpEndpoint(): string {
    return this.telemetrySettings.otlpEndpoint ?? DEFAULT_OTLP_ENDPOINT;
  }

  getTelemetryTarget(): TelemetryTarget {
    return this.telemetrySettings.target ?? DEFAULT_TELEMETRY_TARGET;
  }

  getGeminiClient(): GeminiClient {
    return this.geminiClient;
  }

  getGeminiDir(): string {
    return path.join(this.targetDir, GEMINI_DIR);
  }

  getProjectTempDir(): string {
    return getProjectTempDir(this.getProjectRoot());
  }

  getEnableRecursiveFileSearch(): boolean {
    return this.fileFiltering.enableRecursiveFileSearch;
  }

  getFileFilteringRespectGitIgnore(): boolean {
    return this.fileFiltering.respectGitIgnore;
  }

  getCheckpointingEnabled(): boolean {
    return this.checkpointing;
  }

  getProxy(): string | undefined {
    return this.proxy;
  }

  getWorkingDir(): string {
    return this.cwd;
  }

  getBugCommand(): BugCommandSettings | undefined {
    return this.bugCommand;
  }

  getFileService(): FileDiscoveryService {
    if (!this.fileDiscoveryService) {
      this.fileDiscoveryService = new FileDiscoveryService(this.targetDir);
    }
    return this.fileDiscoveryService;
  }

  getUsageStatisticsEnabled(): boolean {
    return this.usageStatisticsEnabled;
  }

  getExtensionContextFilePaths(): string[] {
    return this.extensionContextFilePaths;
  }

<<<<<<< HEAD
  getHooks(): HookSettings {
    return this.hooks;
  }

  /**
   * Gets or creates a Logger instance for this session
   * @returns Promise<Logger> The logger instance
   */
  async getLogger(): Promise<Logger> {
    if (!this.logger) {
      this.logger = new Logger(this.sessionId);
      await this.logger.initialize();
    }
    return this.logger;
  }

  /**
   * Gets the transcript file path
   * @returns Promise<string> The path to the transcript file, or empty string if not available
   */
  async getTranscriptPath(): Promise<string> {
    try {
      const logger = await this.getLogger();
      return logger.getTranscriptPath();
    } catch (error) {
      if (this.debugMode) {
        console.warn('[DEBUG] Failed to get transcript path:', error);
      }
      return '';
    }
=======
  getListExtensions(): boolean {
    return this.listExtensions;
  }

  getActiveExtensions(): ActiveExtension[] {
    return this._activeExtensions;
>>>>>>> b0cce952
  }

  async getGitService(): Promise<GitService> {
    if (!this.gitService) {
      this.gitService = new GitService(this.targetDir);
      await this.gitService.initialize();
    }
    return this.gitService;
  }

  async refreshMemory(): Promise<{ memoryContent: string; fileCount: number }> {
    const { memoryContent, fileCount } = await loadServerHierarchicalMemory(
      this.getWorkingDir(),
      this.getDebugMode(),
      this.getFileService(),
      this.getExtensionContextFilePaths(),
    );

    this.setUserMemory(memoryContent);
    this.setGeminiMdFileCount(fileCount);

    return { memoryContent, fileCount };
  }

  async createToolRegistry(): Promise<ToolRegistry> {
    const registry = new ToolRegistry(this);
    const targetDir = this.getTargetDir();

    // helper to create & register core tools that are enabled
    // eslint-disable-next-line @typescript-eslint/no-explicit-any
    const registerCoreTool = (ToolClass: any, ...args: unknown[]) => {
      const className = ToolClass.name;
      const toolName = ToolClass.Name || className;
      const coreTools = this.getCoreTools();
      const excludeTools = this.getExcludeTools();

      let isEnabled = false;
      if (coreTools === undefined) {
        isEnabled = true;
      } else {
        isEnabled = coreTools.some(
          (tool) =>
            tool === className ||
            tool === toolName ||
            tool.startsWith(`${className}(`) ||
            tool.startsWith(`${toolName}(`),
        );
      }

      if (
        excludeTools?.includes(className) ||
        excludeTools?.includes(toolName)
      ) {
        isEnabled = false;
      }

      if (isEnabled) {
        registry.registerTool(new ToolClass(...args));
      }
    };

    registerCoreTool(LSTool, targetDir, this);
    registerCoreTool(ReadFileTool, targetDir, this);
    registerCoreTool(GrepTool, targetDir);
    registerCoreTool(GlobTool, targetDir, this);
    registerCoreTool(EditTool, this);
    registerCoreTool(WriteFileTool, this);
    registerCoreTool(WebFetchTool, this);
    registerCoreTool(ReadManyFilesTool, targetDir, this);
    registerCoreTool(ShellTool, this);
    registerCoreTool(MemoryTool);
    registerCoreTool(WebSearchTool, this);

    await registry.discoverTools();
    return registry;
  }
}
// Export model constants for use in CLI
export { DEFAULT_GEMINI_FLASH_MODEL };<|MERGE_RESOLUTION|>--- conflicted
+++ resolved
@@ -141,12 +141,9 @@
   bugCommand?: BugCommandSettings;
   model: string;
   extensionContextFilePaths?: string[];
-<<<<<<< HEAD
   hooks?: HookSettings;
-=======
   listExtensions?: boolean;
   activeExtensions?: ActiveExtension[];
->>>>>>> b0cce952
 }
 
 export class Config {
@@ -232,12 +229,9 @@
     this.bugCommand = params.bugCommand;
     this.model = params.model;
     this.extensionContextFilePaths = params.extensionContextFilePaths ?? [];
-<<<<<<< HEAD
     this.hooks = params.hooks ?? {};
-=======
     this.listExtensions = params.listExtensions ?? false;
     this._activeExtensions = params.activeExtensions ?? [];
->>>>>>> b0cce952
 
     if (params.contextFileName) {
       setGeminiMdFilename(params.contextFileName);
@@ -470,7 +464,6 @@
     return this.extensionContextFilePaths;
   }
 
-<<<<<<< HEAD
   getHooks(): HookSettings {
     return this.hooks;
   }
@@ -501,14 +494,14 @@
       }
       return '';
     }
-=======
+  }
+
   getListExtensions(): boolean {
     return this.listExtensions;
   }
 
   getActiveExtensions(): ActiveExtension[] {
     return this._activeExtensions;
->>>>>>> b0cce952
   }
 
   async getGitService(): Promise<GitService> {
