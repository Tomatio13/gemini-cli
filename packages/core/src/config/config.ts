/**
 * @license
 * Copyright 2025 Google LLC
 * SPDX-License-Identifier: Apache-2.0
 */

import * as path from 'node:path';
import process from 'node:process';
import {
  AuthType,
  ContentGeneratorConfig,
  createContentGeneratorConfig,
} from '../core/contentGenerator.js';
import { PromptRegistry } from '../prompts/prompt-registry.js';
import { ToolRegistry } from '../tools/tool-registry.js';
import { LSTool } from '../tools/ls.js';
import { ReadFileTool } from '../tools/read-file.js';
import { GrepTool } from '../tools/grep.js';
import { GlobTool } from '../tools/glob.js';
import { EditTool } from '../tools/edit.js';
import { ShellTool } from '../tools/shell.js';
import { WriteFileTool } from '../tools/write-file.js';
import { WebFetchTool } from '../tools/web-fetch.js';
import { ReadManyFilesTool } from '../tools/read-many-files.js';
import {
  MemoryTool,
  setGeminiMdFilename,
  GEMINI_CONFIG_DIR as GEMINI_DIR,
} from '../tools/memoryTool.js';
import { WebSearchTool } from '../tools/web-search.js';
import { GeminiClient } from '../core/client.js';
import { FileDiscoveryService } from '../services/fileDiscoveryService.js';
import { GitService } from '../services/gitService.js';
import { getProjectTempDir } from '../utils/paths.js';
import {
  initializeTelemetry,
  DEFAULT_TELEMETRY_TARGET,
  DEFAULT_OTLP_ENDPOINT,
  TelemetryTarget,
  StartSessionEvent,
} from '../telemetry/index.js';
import {
  DEFAULT_GEMINI_EMBEDDING_MODEL,
  DEFAULT_GEMINI_FLASH_MODEL,
} from './models.js';
import { ClearcutLogger } from '../telemetry/clearcut-logger/clearcut-logger.js';
import { shouldAttemptBrowserLaunch } from '../utils/browser.js';
import { MCPOAuthConfig } from '../mcp/oauth-provider.js';
import { IdeClient } from '../ide/ide-client.js';
<<<<<<< HEAD
import { HookSettings } from '../hooks/hookExecutor.js';
=======
import type { Content } from '@google/genai';
import { logIdeConnection } from '../telemetry/loggers.js';
import { IdeConnectionEvent, IdeConnectionType } from '../telemetry/types.js';
>>>>>>> bc60257e

// Re-export OAuth config type
export type { MCPOAuthConfig };
import { WorkspaceContext } from '../utils/workspaceContext.js';

export enum ApprovalMode {
  DEFAULT = 'default',
  AUTO_EDIT = 'autoEdit',
  YOLO = 'yolo',
}

export interface AccessibilitySettings {
  disableLoadingPhrases?: boolean;
}

export interface BugCommandSettings {
  urlTemplate: string;
}

export interface ChatCompressionSettings {
  contextPercentageThreshold?: number;
}

export interface SummarizeToolOutputSettings {
  tokenBudget?: number;
}

export interface TelemetrySettings {
  enabled?: boolean;
  target?: TelemetryTarget;
  otlpEndpoint?: string;
  otlpProtocol?: 'grpc' | 'http';
  logPrompts?: boolean;
  outfile?: string;
}

export interface GeminiCLIExtension {
  name: string;
  version: string;
  isActive: boolean;
  path: string;
}
export interface FileFilteringOptions {
  respectGitIgnore: boolean;
  respectGeminiIgnore: boolean;
}
// For memory files
export const DEFAULT_MEMORY_FILE_FILTERING_OPTIONS: FileFilteringOptions = {
  respectGitIgnore: false,
  respectGeminiIgnore: true,
};
// For all other files
export const DEFAULT_FILE_FILTERING_OPTIONS: FileFilteringOptions = {
  respectGitIgnore: true,
  respectGeminiIgnore: true,
};
export class MCPServerConfig {
  constructor(
    // For stdio transport
    readonly command?: string,
    readonly args?: string[],
    readonly env?: Record<string, string>,
    readonly cwd?: string,
    // For sse transport
    readonly url?: string,
    // For streamable http transport
    readonly httpUrl?: string,
    readonly headers?: Record<string, string>,
    // For websocket transport
    readonly tcp?: string,
    // Common
    readonly timeout?: number,
    readonly trust?: boolean,
    // Metadata
    readonly description?: string,
    readonly includeTools?: string[],
    readonly excludeTools?: string[],
    readonly extensionName?: string,
    // OAuth configuration
    readonly oauth?: MCPOAuthConfig,
    readonly authProviderType?: AuthProviderType,
  ) {}
}

export enum AuthProviderType {
  DYNAMIC_DISCOVERY = 'dynamic_discovery',
  GOOGLE_CREDENTIALS = 'google_credentials',
}

export interface SandboxConfig {
  command: 'docker' | 'podman' | 'sandbox-exec';
  image: string;
}

export type FlashFallbackHandler = (
  currentModel: string,
  fallbackModel: string,
  error?: unknown,
) => Promise<boolean | string | null>;

export interface ConfigParameters {
  sessionId: string;
  embeddingModel?: string;
  sandbox?: SandboxConfig;
  targetDir: string;
  debugMode: boolean;
  question?: string;
  fullContext?: boolean;
  coreTools?: string[];
  excludeTools?: string[];
  toolDiscoveryCommand?: string;
  toolCallCommand?: string;
  mcpServerCommand?: string;
  mcpServers?: Record<string, MCPServerConfig>;
  userMemory?: string;
  geminiMdFileCount?: number;
  approvalMode?: ApprovalMode;
  showMemoryUsage?: boolean;
  contextFileName?: string | string[];
  accessibility?: AccessibilitySettings;
  telemetry?: TelemetrySettings;
  usageStatisticsEnabled?: boolean;
  fileFiltering?: {
    respectGitIgnore?: boolean;
    respectGeminiIgnore?: boolean;
    enableRecursiveFileSearch?: boolean;
  };
  checkpointing?: boolean;
  proxy?: string;
  cwd: string;
  fileDiscoveryService?: FileDiscoveryService;
  includeDirectories?: string[];
  bugCommand?: BugCommandSettings;
  model: string;
  extensionContextFilePaths?: string[];
  maxSessionTurns?: number;
  experimentalZedIntegration?: boolean;
  listExtensions?: boolean;
  extensions?: GeminiCLIExtension[];
  blockedMcpServers?: Array<{ name: string; extensionName: string }>;
  noBrowser?: boolean;
  summarizeToolOutput?: Record<string, SummarizeToolOutputSettings>;
  folderTrustFeature?: boolean;
  folderTrust?: boolean;
  ideMode?: boolean;
<<<<<<< HEAD
  ideClient: IdeClient;
  hooks?: HookSettings;
  authType?: string;
=======
  loadMemoryFromIncludeDirectories?: boolean;
  chatCompression?: ChatCompressionSettings;
  interactive?: boolean;
  trustedFolder?: boolean;
>>>>>>> bc60257e
}

export class Config {
  private toolRegistry!: ToolRegistry;
  private promptRegistry!: PromptRegistry;
  private readonly sessionId: string;
  private contentGeneratorConfig!: ContentGeneratorConfig;
  private readonly embeddingModel: string;
  private readonly sandbox: SandboxConfig | undefined;
  private readonly targetDir: string;
  private workspaceContext: WorkspaceContext;
  private readonly debugMode: boolean;
  private readonly question: string | undefined;
  private readonly fullContext: boolean;
  private readonly coreTools: string[] | undefined;
  private readonly excludeTools: string[] | undefined;
  private readonly toolDiscoveryCommand: string | undefined;
  private readonly toolCallCommand: string | undefined;
  private readonly mcpServerCommand: string | undefined;
  private readonly mcpServers: Record<string, MCPServerConfig> | undefined;
  private userMemory: string;
  private geminiMdFileCount: number;
  private approvalMode: ApprovalMode;
  private readonly showMemoryUsage: boolean;
  private readonly accessibility: AccessibilitySettings;
  private readonly telemetrySettings: TelemetrySettings;
  private readonly usageStatisticsEnabled: boolean;
  private geminiClient!: GeminiClient;
  private readonly fileFiltering: {
    respectGitIgnore: boolean;
    respectGeminiIgnore: boolean;
    enableRecursiveFileSearch: boolean;
  };
  private fileDiscoveryService: FileDiscoveryService | null = null;
  private gitService: GitService | undefined = undefined;
  private readonly checkpointing: boolean;
  private readonly proxy: string | undefined;
  private readonly cwd: string;
  private readonly bugCommand: BugCommandSettings | undefined;
  private readonly model: string;
  private readonly extensionContextFilePaths: string[];
  private readonly noBrowser: boolean;
  private readonly folderTrustFeature: boolean;
  private readonly folderTrust: boolean;
  private ideMode: boolean;
  private ideClient: IdeClient;
  private inFallbackMode = false;
  private readonly maxSessionTurns: number;
  private readonly listExtensions: boolean;
  private readonly _extensions: GeminiCLIExtension[];
  private readonly _blockedMcpServers: Array<{
    name: string;
    extensionName: string;
  }>;
  flashFallbackHandler?: FlashFallbackHandler;
  private quotaErrorOccurred: boolean = false;
  private readonly summarizeToolOutput:
    | Record<string, SummarizeToolOutputSettings>
    | undefined;
<<<<<<< HEAD
  private readonly experimentalAcp: boolean = false;
  private readonly hooks: HookSettings | undefined;
  private readonly authType: string | undefined;
=======
  private readonly experimentalZedIntegration: boolean = false;
  private readonly loadMemoryFromIncludeDirectories: boolean = false;
  private readonly chatCompression: ChatCompressionSettings | undefined;
  private readonly interactive: boolean;
  private readonly trustedFolder: boolean | undefined;
  private initialized: boolean = false;
>>>>>>> bc60257e

  constructor(params: ConfigParameters) {
    this.sessionId = params.sessionId;
    this.embeddingModel =
      params.embeddingModel ?? DEFAULT_GEMINI_EMBEDDING_MODEL;
    this.sandbox = params.sandbox;
    this.targetDir = path.resolve(params.targetDir);
    this.workspaceContext = new WorkspaceContext(
      this.targetDir,
      params.includeDirectories ?? [],
    );
    this.debugMode = params.debugMode;
    this.question = params.question;
    this.fullContext = params.fullContext ?? false;
    this.coreTools = params.coreTools;
    this.excludeTools = params.excludeTools;
    this.toolDiscoveryCommand = params.toolDiscoveryCommand;
    this.toolCallCommand = params.toolCallCommand;
    this.mcpServerCommand = params.mcpServerCommand;
    this.mcpServers = params.mcpServers;
    this.userMemory = params.userMemory ?? '';
    this.geminiMdFileCount = params.geminiMdFileCount ?? 0;
    this.approvalMode = params.approvalMode ?? ApprovalMode.DEFAULT;
    this.showMemoryUsage = params.showMemoryUsage ?? false;
    this.accessibility = params.accessibility ?? {};
    this.telemetrySettings = {
      enabled: params.telemetry?.enabled ?? false,
      target: params.telemetry?.target ?? DEFAULT_TELEMETRY_TARGET,
      otlpEndpoint: params.telemetry?.otlpEndpoint ?? DEFAULT_OTLP_ENDPOINT,
      otlpProtocol: params.telemetry?.otlpProtocol,
      logPrompts: params.telemetry?.logPrompts ?? true,
      outfile: params.telemetry?.outfile,
    };
    this.usageStatisticsEnabled = params.usageStatisticsEnabled ?? true;

    this.fileFiltering = {
      respectGitIgnore: params.fileFiltering?.respectGitIgnore ?? true,
      respectGeminiIgnore: params.fileFiltering?.respectGeminiIgnore ?? true,
      enableRecursiveFileSearch:
        params.fileFiltering?.enableRecursiveFileSearch ?? true,
    };
    this.checkpointing = params.checkpointing ?? false;
    this.proxy = params.proxy;
    this.cwd = params.cwd ?? process.cwd();
    this.fileDiscoveryService = params.fileDiscoveryService ?? null;
    this.bugCommand = params.bugCommand;
    this.model = params.model;
    this.extensionContextFilePaths = params.extensionContextFilePaths ?? [];
    this.maxSessionTurns = params.maxSessionTurns ?? -1;
    this.experimentalZedIntegration =
      params.experimentalZedIntegration ?? false;
    this.listExtensions = params.listExtensions ?? false;
    this._extensions = params.extensions ?? [];
    this._blockedMcpServers = params.blockedMcpServers ?? [];
    this.noBrowser = params.noBrowser ?? false;
    this.summarizeToolOutput = params.summarizeToolOutput;
<<<<<<< HEAD
    this.ideModeFeature = params.ideModeFeature ?? false;
    this.ideMode = params.ideMode ?? true;
    this.ideClient = params.ideClient;
    this.hooks = params.hooks;
    this.authType = params.authType;

    // Debug: Log hook configuration
    if (this.debugMode && this.hooks) {
      console.log('[DEBUG] Hook configuration loaded:', JSON.stringify(this.hooks, null, 2));
    }
=======
    this.folderTrustFeature = params.folderTrustFeature ?? false;
    this.folderTrust = params.folderTrust ?? false;
    this.ideMode = params.ideMode ?? false;
    this.ideClient = IdeClient.getInstance();
    this.loadMemoryFromIncludeDirectories =
      params.loadMemoryFromIncludeDirectories ?? false;
    this.chatCompression = params.chatCompression;
    this.interactive = params.interactive ?? false;
    this.trustedFolder = params.trustedFolder;
>>>>>>> bc60257e

    if (params.contextFileName) {
      setGeminiMdFilename(params.contextFileName);
    }

    if (this.telemetrySettings.enabled) {
      initializeTelemetry(this);
    }

    if (this.getUsageStatisticsEnabled()) {
      ClearcutLogger.getInstance(this)?.logStartSessionEvent(
        new StartSessionEvent(this),
      );
    } else {
      console.log('Data collection is disabled.');
    }
  }

  /**
   * Must only be called once, throws if called again.
   */
  async initialize(): Promise<void> {
    if (this.initialized) {
      throw Error('Config was already initialized');
    }
    this.initialized = true;
    // Initialize centralized FileDiscoveryService
    this.getFileService();
    if (this.getCheckpointingEnabled()) {
      await this.getGitService();
    }
    this.promptRegistry = new PromptRegistry();
    this.toolRegistry = await this.createToolRegistry();
    
    // Initialize content generator with authType
    // If authType is not set, try to determine it from environment or settings
    let effectiveAuthType = this.authType;
    if (!effectiveAuthType) {
      // Check for various API keys to auto-detect auth type
      // Prioritize based on availability of API keys
      if (process.env.GEMINI_API_KEY) {
        effectiveAuthType = AuthType.USE_GEMINI;
      } else if (process.env.GOOGLE_API_KEY) {
        effectiveAuthType = AuthType.USE_VERTEX_AI;
      } else if (process.env.OPENAI_API_KEY) {
        effectiveAuthType = AuthType.USE_OPENAI_COMPATIBLE;
      } else if (process.env.ANTHROPIC_API_KEY) {
        effectiveAuthType = AuthType.USE_ANTHROPIC;
      } else if (process.env.CUSTOM_BASE_URL) {
        effectiveAuthType = AuthType.USE_LOCAL_LLM;
      } else if (process.env.CLOUD_SHELL === 'true') {
        effectiveAuthType = AuthType.CLOUD_SHELL;
      } else {
        effectiveAuthType = AuthType.LOGIN_WITH_GOOGLE; // Default fallback
      }
    }
    
    if (effectiveAuthType) {
      this.contentGeneratorConfig = await createContentGeneratorConfig(
        this,
        effectiveAuthType as AuthType,
      );
      this.geminiClient = new GeminiClient(this);
      await this.geminiClient.initialize(this.contentGeneratorConfig);
    }
  }

  async refreshAuth(authMethod: AuthType) {
<<<<<<< HEAD
    this.contentGeneratorConfig = await createContentGeneratorConfig(
=======
    // Save the current conversation history before creating a new client
    let existingHistory: Content[] = [];
    if (this.geminiClient && this.geminiClient.isInitialized()) {
      existingHistory = this.geminiClient.getHistory();
    }

    // Create new content generator config
    const newContentGeneratorConfig = createContentGeneratorConfig(
>>>>>>> bc60257e
      this,
      authMethod,
    );

    // Create and initialize new client in local variable first
    const newGeminiClient = new GeminiClient(this);
    await newGeminiClient.initialize(newContentGeneratorConfig);

    // Vertex and Genai have incompatible encryption and sending history with
    // throughtSignature from Genai to Vertex will fail, we need to strip them
    const fromGenaiToVertex =
      this.contentGeneratorConfig?.authType === AuthType.USE_GEMINI &&
      authMethod === AuthType.LOGIN_WITH_GOOGLE;

    // Only assign to instance properties after successful initialization
    this.contentGeneratorConfig = newContentGeneratorConfig;
    this.geminiClient = newGeminiClient;

    // Restore the conversation history to the new client
    if (existingHistory.length > 0) {
      this.geminiClient.setHistory(existingHistory, {
        stripThoughts: fromGenaiToVertex,
      });
    }

    // Reset the session flag since we're explicitly changing auth and using default model
    this.inFallbackMode = false;
  }

  getSessionId(): string {
    return this.sessionId;
  }

  shouldLoadMemoryFromIncludeDirectories(): boolean {
    return this.loadMemoryFromIncludeDirectories;
  }

  getContentGeneratorConfig(): ContentGeneratorConfig {
    return this.contentGeneratorConfig;
  }

  getModel(): string {
    return this.contentGeneratorConfig?.model || this.model;
  }

  setModel(newModel: string): void {
    if (this.contentGeneratorConfig) {
      this.contentGeneratorConfig.model = newModel;
    }
  }

  isInFallbackMode(): boolean {
    return this.inFallbackMode;
  }

  setFallbackMode(active: boolean): void {
    this.inFallbackMode = active;
  }

  setFlashFallbackHandler(handler: FlashFallbackHandler): void {
    this.flashFallbackHandler = handler;
  }

  getMaxSessionTurns(): number {
    return this.maxSessionTurns;
  }

  setQuotaErrorOccurred(value: boolean): void {
    this.quotaErrorOccurred = value;
  }

  getQuotaErrorOccurred(): boolean {
    return this.quotaErrorOccurred;
  }

  getEmbeddingModel(): string {
    return this.embeddingModel;
  }

  getSandbox(): SandboxConfig | undefined {
    return this.sandbox;
  }

  isRestrictiveSandbox(): boolean {
    const sandboxConfig = this.getSandbox();
    const seatbeltProfile = process.env.SEATBELT_PROFILE;
    return (
      !!sandboxConfig &&
      sandboxConfig.command === 'sandbox-exec' &&
      !!seatbeltProfile &&
      seatbeltProfile.startsWith('restrictive-')
    );
  }

  getTargetDir(): string {
    return this.targetDir;
  }

  getProjectRoot(): string {
    return this.targetDir;
  }

  getWorkspaceContext(): WorkspaceContext {
    return this.workspaceContext;
  }

  getToolRegistry(): Promise<ToolRegistry> {
    return Promise.resolve(this.toolRegistry);
  }

  getPromptRegistry(): PromptRegistry {
    return this.promptRegistry;
  }

  getDebugMode(): boolean {
    return this.debugMode;
  }
  getHooks(): HookSettings | undefined {
    return this.hooks;
  }
  getTranscriptPath(): Promise<string> {
    // Return a transcript path based on session ID
    return Promise.resolve(`/tmp/gemini-transcript-${this.sessionId}.json`);
  }
  getAuthType(): string | undefined {
    return this.authType;
  }
  getQuestion(): string | undefined {
    return this.question;
  }

  getFullContext(): boolean {
    return this.fullContext;
  }

  getCoreTools(): string[] | undefined {
    return this.coreTools;
  }

  getExcludeTools(): string[] | undefined {
    return this.excludeTools;
  }

  getToolDiscoveryCommand(): string | undefined {
    return this.toolDiscoveryCommand;
  }

  getToolCallCommand(): string | undefined {
    return this.toolCallCommand;
  }

  getMcpServerCommand(): string | undefined {
    return this.mcpServerCommand;
  }

  getMcpServers(): Record<string, MCPServerConfig> | undefined {
    return this.mcpServers;
  }

  getUserMemory(): string {
    return this.userMemory;
  }

  setUserMemory(newUserMemory: string): void {
    this.userMemory = newUserMemory;
  }

  getGeminiMdFileCount(): number {
    return this.geminiMdFileCount;
  }

  setGeminiMdFileCount(count: number): void {
    this.geminiMdFileCount = count;
  }

  getApprovalMode(): ApprovalMode {
    return this.approvalMode;
  }

  setApprovalMode(mode: ApprovalMode): void {
    this.approvalMode = mode;
  }

  getShowMemoryUsage(): boolean {
    return this.showMemoryUsage;
  }

  getAccessibility(): AccessibilitySettings {
    return this.accessibility;
  }

  getTelemetryEnabled(): boolean {
    return this.telemetrySettings.enabled ?? false;
  }

  getTelemetryLogPromptsEnabled(): boolean {
    return this.telemetrySettings.logPrompts ?? true;
  }

  getTelemetryOtlpEndpoint(): string {
    return this.telemetrySettings.otlpEndpoint ?? DEFAULT_OTLP_ENDPOINT;
  }

  getTelemetryOtlpProtocol(): 'grpc' | 'http' {
    return this.telemetrySettings.otlpProtocol ?? 'grpc';
  }

  getTelemetryTarget(): TelemetryTarget {
    return this.telemetrySettings.target ?? DEFAULT_TELEMETRY_TARGET;
  }

  getTelemetryOutfile(): string | undefined {
    return this.telemetrySettings.outfile;
  }

  getGeminiClient(): GeminiClient {
    return this.geminiClient;
  }

  getGeminiDir(): string {
    return path.join(this.targetDir, GEMINI_DIR);
  }

  getProjectTempDir(): string {
    return getProjectTempDir(this.getProjectRoot());
  }

  getEnableRecursiveFileSearch(): boolean {
    return this.fileFiltering.enableRecursiveFileSearch;
  }

  getFileFilteringRespectGitIgnore(): boolean {
    return this.fileFiltering.respectGitIgnore;
  }
  getFileFilteringRespectGeminiIgnore(): boolean {
    return this.fileFiltering.respectGeminiIgnore;
  }

  getFileFilteringOptions(): FileFilteringOptions {
    return {
      respectGitIgnore: this.fileFiltering.respectGitIgnore,
      respectGeminiIgnore: this.fileFiltering.respectGeminiIgnore,
    };
  }

  getCheckpointingEnabled(): boolean {
    return this.checkpointing;
  }

  getProxy(): string | undefined {
    return this.proxy;
  }

  getWorkingDir(): string {
    return this.cwd;
  }

  getBugCommand(): BugCommandSettings | undefined {
    return this.bugCommand;
  }

  getFileService(): FileDiscoveryService {
    if (!this.fileDiscoveryService) {
      this.fileDiscoveryService = new FileDiscoveryService(this.targetDir);
    }
    return this.fileDiscoveryService;
  }

  getUsageStatisticsEnabled(): boolean {
    return this.usageStatisticsEnabled;
  }

  getExtensionContextFilePaths(): string[] {
    return this.extensionContextFilePaths;
  }

  getExperimentalZedIntegration(): boolean {
    return this.experimentalZedIntegration;
  }

  getListExtensions(): boolean {
    return this.listExtensions;
  }

  getExtensions(): GeminiCLIExtension[] {
    return this._extensions;
  }
  getActiveExtensions(): GeminiCLIExtension[] {
    return this._extensions;
  }

  getBlockedMcpServers(): Array<{ name: string; extensionName: string }> {
    return this._blockedMcpServers;
  }

  getNoBrowser(): boolean {
    return this.noBrowser;
  }

  isBrowserLaunchSuppressed(): boolean {
    return this.getNoBrowser() || !shouldAttemptBrowserLaunch();
  }

  getSummarizeToolOutputConfig():
    | Record<string, SummarizeToolOutputSettings>
    | undefined {
    return this.summarizeToolOutput;
  }

  getIdeMode(): boolean {
    return this.ideMode;
  }

  getFolderTrustFeature(): boolean {
    return this.folderTrustFeature;
  }

  getFolderTrust(): boolean {
    return this.folderTrust;
  }

  isTrustedFolder(): boolean | undefined {
    return this.trustedFolder;
  }

  setIdeMode(value: boolean): void {
    this.ideMode = value;
  }

  async setIdeModeAndSyncConnection(value: boolean): Promise<void> {
    this.ideMode = value;
    if (value) {
      await this.ideClient.connect();
      logIdeConnection(this, new IdeConnectionEvent(IdeConnectionType.SESSION));
    } else {
      await this.ideClient.disconnect();
    }
  }

  getIdeClient(): IdeClient {
    return this.ideClient;
  }

  getChatCompression(): ChatCompressionSettings | undefined {
    return this.chatCompression;
  }

  isInteractive(): boolean {
    return this.interactive;
  }

  async getGitService(): Promise<GitService> {
    if (!this.gitService) {
      this.gitService = new GitService(this.targetDir);
      await this.gitService.initialize();
    }
    return this.gitService;
  }

  async createToolRegistry(): Promise<ToolRegistry> {
    const registry = new ToolRegistry(this);

    // helper to create & register core tools that are enabled
    // eslint-disable-next-line @typescript-eslint/no-explicit-any
    const registerCoreTool = (ToolClass: any, ...args: unknown[]) => {
      const className = ToolClass.name;
      const toolName = ToolClass.Name || className;
      const coreTools = this.getCoreTools();
      const excludeTools = this.getExcludeTools();

      let isEnabled = false;
      if (coreTools === undefined) {
        isEnabled = true;
      } else {
        isEnabled = coreTools.some(
          (tool) =>
            tool === className ||
            tool === toolName ||
            tool.startsWith(`${className}(`) ||
            tool.startsWith(`${toolName}(`),
        );
      }

      if (
        excludeTools?.includes(className) ||
        excludeTools?.includes(toolName)
      ) {
        isEnabled = false;
      }

      if (isEnabled) {
        registry.registerTool(new ToolClass(...args));
      }
    };

    registerCoreTool(LSTool, this);
    registerCoreTool(ReadFileTool, this);
    registerCoreTool(GrepTool, this);
    registerCoreTool(GlobTool, this);
    registerCoreTool(EditTool, this);
    registerCoreTool(WriteFileTool, this);
    registerCoreTool(WebFetchTool, this);
    registerCoreTool(ReadManyFilesTool, this);
    registerCoreTool(ShellTool, this);
    registerCoreTool(MemoryTool);
    registerCoreTool(WebSearchTool, this);

    await registry.discoverAllTools();
    return registry;
  }
}
// Export model constants for use in CLI
export { DEFAULT_GEMINI_FLASH_MODEL };<|MERGE_RESOLUTION|>--- conflicted
+++ resolved
@@ -47,13 +47,9 @@
 import { shouldAttemptBrowserLaunch } from '../utils/browser.js';
 import { MCPOAuthConfig } from '../mcp/oauth-provider.js';
 import { IdeClient } from '../ide/ide-client.js';
-<<<<<<< HEAD
-import { HookSettings } from '../hooks/hookExecutor.js';
-=======
 import type { Content } from '@google/genai';
 import { logIdeConnection } from '../telemetry/loggers.js';
 import { IdeConnectionEvent, IdeConnectionType } from '../telemetry/types.js';
->>>>>>> bc60257e
 
 // Re-export OAuth config type
 export type { MCPOAuthConfig };
@@ -199,16 +195,10 @@
   folderTrustFeature?: boolean;
   folderTrust?: boolean;
   ideMode?: boolean;
-<<<<<<< HEAD
-  ideClient: IdeClient;
-  hooks?: HookSettings;
-  authType?: string;
-=======
   loadMemoryFromIncludeDirectories?: boolean;
   chatCompression?: ChatCompressionSettings;
   interactive?: boolean;
   trustedFolder?: boolean;
->>>>>>> bc60257e
 }
 
 export class Config {
@@ -268,18 +258,12 @@
   private readonly summarizeToolOutput:
     | Record<string, SummarizeToolOutputSettings>
     | undefined;
-<<<<<<< HEAD
-  private readonly experimentalAcp: boolean = false;
-  private readonly hooks: HookSettings | undefined;
-  private readonly authType: string | undefined;
-=======
   private readonly experimentalZedIntegration: boolean = false;
   private readonly loadMemoryFromIncludeDirectories: boolean = false;
   private readonly chatCompression: ChatCompressionSettings | undefined;
   private readonly interactive: boolean;
   private readonly trustedFolder: boolean | undefined;
   private initialized: boolean = false;
->>>>>>> bc60257e
 
   constructor(params: ConfigParameters) {
     this.sessionId = params.sessionId;
@@ -336,18 +320,6 @@
     this._blockedMcpServers = params.blockedMcpServers ?? [];
     this.noBrowser = params.noBrowser ?? false;
     this.summarizeToolOutput = params.summarizeToolOutput;
-<<<<<<< HEAD
-    this.ideModeFeature = params.ideModeFeature ?? false;
-    this.ideMode = params.ideMode ?? true;
-    this.ideClient = params.ideClient;
-    this.hooks = params.hooks;
-    this.authType = params.authType;
-
-    // Debug: Log hook configuration
-    if (this.debugMode && this.hooks) {
-      console.log('[DEBUG] Hook configuration loaded:', JSON.stringify(this.hooks, null, 2));
-    }
-=======
     this.folderTrustFeature = params.folderTrustFeature ?? false;
     this.folderTrust = params.folderTrust ?? false;
     this.ideMode = params.ideMode ?? false;
@@ -357,7 +329,6 @@
     this.chatCompression = params.chatCompression;
     this.interactive = params.interactive ?? false;
     this.trustedFolder = params.trustedFolder;
->>>>>>> bc60257e
 
     if (params.contextFileName) {
       setGeminiMdFilename(params.contextFileName);
@@ -391,44 +362,9 @@
     }
     this.promptRegistry = new PromptRegistry();
     this.toolRegistry = await this.createToolRegistry();
-    
-    // Initialize content generator with authType
-    // If authType is not set, try to determine it from environment or settings
-    let effectiveAuthType = this.authType;
-    if (!effectiveAuthType) {
-      // Check for various API keys to auto-detect auth type
-      // Prioritize based on availability of API keys
-      if (process.env.GEMINI_API_KEY) {
-        effectiveAuthType = AuthType.USE_GEMINI;
-      } else if (process.env.GOOGLE_API_KEY) {
-        effectiveAuthType = AuthType.USE_VERTEX_AI;
-      } else if (process.env.OPENAI_API_KEY) {
-        effectiveAuthType = AuthType.USE_OPENAI_COMPATIBLE;
-      } else if (process.env.ANTHROPIC_API_KEY) {
-        effectiveAuthType = AuthType.USE_ANTHROPIC;
-      } else if (process.env.CUSTOM_BASE_URL) {
-        effectiveAuthType = AuthType.USE_LOCAL_LLM;
-      } else if (process.env.CLOUD_SHELL === 'true') {
-        effectiveAuthType = AuthType.CLOUD_SHELL;
-      } else {
-        effectiveAuthType = AuthType.LOGIN_WITH_GOOGLE; // Default fallback
-      }
-    }
-    
-    if (effectiveAuthType) {
-      this.contentGeneratorConfig = await createContentGeneratorConfig(
-        this,
-        effectiveAuthType as AuthType,
-      );
-      this.geminiClient = new GeminiClient(this);
-      await this.geminiClient.initialize(this.contentGeneratorConfig);
-    }
   }
 
   async refreshAuth(authMethod: AuthType) {
-<<<<<<< HEAD
-    this.contentGeneratorConfig = await createContentGeneratorConfig(
-=======
     // Save the current conversation history before creating a new client
     let existingHistory: Content[] = [];
     if (this.geminiClient && this.geminiClient.isInitialized()) {
@@ -437,7 +373,6 @@
 
     // Create new content generator config
     const newContentGeneratorConfig = createContentGeneratorConfig(
->>>>>>> bc60257e
       this,
       authMethod,
     );
@@ -555,16 +490,6 @@
   getDebugMode(): boolean {
     return this.debugMode;
   }
-  getHooks(): HookSettings | undefined {
-    return this.hooks;
-  }
-  getTranscriptPath(): Promise<string> {
-    // Return a transcript path based on session ID
-    return Promise.resolve(`/tmp/gemini-transcript-${this.sessionId}.json`);
-  }
-  getAuthType(): string | undefined {
-    return this.authType;
-  }
   getQuestion(): string | undefined {
     return this.question;
   }
@@ -723,9 +648,6 @@
   }
 
   getExtensions(): GeminiCLIExtension[] {
-    return this._extensions;
-  }
-  getActiveExtensions(): GeminiCLIExtension[] {
     return this._extensions;
   }
 
