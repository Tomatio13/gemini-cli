/**
 * @license
 * Copyright 2025 Google LLC
 * SPDX-License-Identifier: Apache-2.0
 */

import * as path from 'node:path';
import process from 'node:process';
import {
  AuthType,
  ContentGeneratorConfig,
  createContentGeneratorConfig,
} from '../core/contentGenerator.js';
import { PromptRegistry } from '../prompts/prompt-registry.js';
import { ToolRegistry } from '../tools/tool-registry.js';
import { LSTool } from '../tools/ls.js';
import { ReadFileTool } from '../tools/read-file.js';
import { GrepTool } from '../tools/grep.js';
import { GlobTool } from '../tools/glob.js';
import { EditTool } from '../tools/edit.js';
import { ShellTool } from '../tools/shell.js';
import { WriteFileTool } from '../tools/write-file.js';
import { WebFetchTool } from '../tools/web-fetch.js';
import { ReadManyFilesTool } from '../tools/read-many-files.js';
import {
  MemoryTool,
  setGeminiMdFilename,
  GEMINI_CONFIG_DIR as GEMINI_DIR,
} from '../tools/memoryTool.js';
import { WebSearchTool } from '../tools/web-search.js';
import { GeminiClient } from '../core/client.js';
import { FileDiscoveryService } from '../services/fileDiscoveryService.js';
import { GitService } from '../services/gitService.js';
import { getProjectTempDir } from '../utils/paths.js';
import {
  initializeTelemetry,
  DEFAULT_TELEMETRY_TARGET,
  DEFAULT_OTLP_ENDPOINT,
  TelemetryTarget,
  StartSessionEvent,
} from '../telemetry/index.js';
import {
  DEFAULT_GEMINI_EMBEDDING_MODEL,
  DEFAULT_GEMINI_FLASH_MODEL,
} from './models.js';
import { ClearcutLogger } from '../telemetry/clearcut-logger/clearcut-logger.js';
import { shouldAttemptBrowserLaunch } from '../utils/browser.js';
import { MCPOAuthConfig } from '../mcp/oauth-provider.js';
import { IdeClient } from '../ide/ide-client.js';
import { HookSettings } from '../hooks/hookExecutor.js';

// Re-export OAuth config type
export type { MCPOAuthConfig };
import { WorkspaceContext } from '../utils/workspaceContext.js';

export enum ApprovalMode {
  DEFAULT = 'default',
  AUTO_EDIT = 'autoEdit',
  YOLO = 'yolo',
}

export interface AccessibilitySettings {
  disableLoadingPhrases?: boolean;
}

export interface BugCommandSettings {
  urlTemplate: string;
}

export interface SummarizeToolOutputSettings {
  tokenBudget?: number;
}

export interface TelemetrySettings {
  enabled?: boolean;
  target?: TelemetryTarget;
  otlpEndpoint?: string;
  logPrompts?: boolean;
  outfile?: string;
}

export interface GeminiCLIExtension {
  name: string;
  version: string;
  isActive: boolean;
  path: string;
}
export interface FileFilteringOptions {
  respectGitIgnore: boolean;
  respectGeminiIgnore: boolean;
}
// For memory files
export const DEFAULT_MEMORY_FILE_FILTERING_OPTIONS: FileFilteringOptions = {
  respectGitIgnore: false,
  respectGeminiIgnore: true,
};
// For all other files
export const DEFAULT_FILE_FILTERING_OPTIONS: FileFilteringOptions = {
  respectGitIgnore: true,
  respectGeminiIgnore: true,
};
export class MCPServerConfig {
  constructor(
    // For stdio transport
    readonly command?: string,
    readonly args?: string[],
    readonly env?: Record<string, string>,
    readonly cwd?: string,
    // For sse transport
    readonly url?: string,
    // For streamable http transport
    readonly httpUrl?: string,
    readonly headers?: Record<string, string>,
    // For websocket transport
    readonly tcp?: string,
    // Common
    readonly timeout?: number,
    readonly trust?: boolean,
    // Metadata
    readonly description?: string,
    readonly includeTools?: string[],
    readonly excludeTools?: string[],
    readonly extensionName?: string,
    // OAuth configuration
    readonly oauth?: MCPOAuthConfig,
    readonly authProviderType?: AuthProviderType,
  ) {}
}

export enum AuthProviderType {
  DYNAMIC_DISCOVERY = 'dynamic_discovery',
  GOOGLE_CREDENTIALS = 'google_credentials',
}

export interface SandboxConfig {
  command: 'docker' | 'podman' | 'sandbox-exec';
  image: string;
}

export type FlashFallbackHandler = (
  currentModel: string,
  fallbackModel: string,
  error?: unknown,
) => Promise<boolean | string | null>;

export interface ConfigParameters {
  sessionId: string;
  embeddingModel?: string;
  sandbox?: SandboxConfig;
  targetDir: string;
  debugMode: boolean;
  question?: string;
  fullContext?: boolean;
  coreTools?: string[];
  excludeTools?: string[];
  toolDiscoveryCommand?: string;
  toolCallCommand?: string;
  mcpServerCommand?: string;
  mcpServers?: Record<string, MCPServerConfig>;
  userMemory?: string;
  geminiMdFileCount?: number;
  approvalMode?: ApprovalMode;
  showMemoryUsage?: boolean;
  contextFileName?: string | string[];
  accessibility?: AccessibilitySettings;
  telemetry?: TelemetrySettings;
  usageStatisticsEnabled?: boolean;
  fileFiltering?: {
    respectGitIgnore?: boolean;
    respectGeminiIgnore?: boolean;
    enableRecursiveFileSearch?: boolean;
  };
  checkpointing?: boolean;
  proxy?: string;
  cwd: string;
  fileDiscoveryService?: FileDiscoveryService;
  includeDirectories?: string[];
  bugCommand?: BugCommandSettings;
  model: string;
  extensionContextFilePaths?: string[];
  maxSessionTurns?: number;
  experimentalAcp?: boolean;
  listExtensions?: boolean;
  extensions?: GeminiCLIExtension[];
  blockedMcpServers?: Array<{ name: string; extensionName: string }>;
  noBrowser?: boolean;
  summarizeToolOutput?: Record<string, SummarizeToolOutputSettings>;
  ideModeFeature?: boolean;
  ideMode?: boolean;
<<<<<<< HEAD
  ideClient?: IdeClient;
  hooks?: HookSettings;
  authType?: string;
=======
  ideClient: IdeClient;
>>>>>>> dc9f17bb
}

export class Config {
  private toolRegistry!: ToolRegistry;
  private promptRegistry!: PromptRegistry;
  private readonly sessionId: string;
  private contentGeneratorConfig!: ContentGeneratorConfig;
  private readonly embeddingModel: string;
  private readonly sandbox: SandboxConfig | undefined;
  private readonly targetDir: string;
  private workspaceContext: WorkspaceContext;
  private readonly debugMode: boolean;
  private readonly question: string | undefined;
  private readonly fullContext: boolean;
  private readonly coreTools: string[] | undefined;
  private readonly excludeTools: string[] | undefined;
  private readonly toolDiscoveryCommand: string | undefined;
  private readonly toolCallCommand: string | undefined;
  private readonly mcpServerCommand: string | undefined;
  private readonly mcpServers: Record<string, MCPServerConfig> | undefined;
  private userMemory: string;
  private geminiMdFileCount: number;
  private approvalMode: ApprovalMode;
  private readonly showMemoryUsage: boolean;
  private readonly accessibility: AccessibilitySettings;
  private readonly telemetrySettings: TelemetrySettings;
  private readonly usageStatisticsEnabled: boolean;
  private geminiClient!: GeminiClient;
  private readonly fileFiltering: {
    respectGitIgnore: boolean;
    respectGeminiIgnore: boolean;
    enableRecursiveFileSearch: boolean;
  };
  private fileDiscoveryService: FileDiscoveryService | null = null;
  private gitService: GitService | undefined = undefined;
  private readonly checkpointing: boolean;
  private readonly proxy: string | undefined;
  private readonly cwd: string;
  private readonly bugCommand: BugCommandSettings | undefined;
  private readonly model: string;
  private readonly extensionContextFilePaths: string[];
  private readonly noBrowser: boolean;
  private readonly ideModeFeature: boolean;
  private ideMode: boolean;
  private ideClient: IdeClient;
  private inFallbackMode = false;
  private readonly maxSessionTurns: number;
  private readonly listExtensions: boolean;
  private readonly _extensions: GeminiCLIExtension[];
  private readonly _blockedMcpServers: Array<{
    name: string;
    extensionName: string;
  }>;
  flashFallbackHandler?: FlashFallbackHandler;
  private quotaErrorOccurred: boolean = false;
  private readonly summarizeToolOutput:
    | Record<string, SummarizeToolOutputSettings>
    | undefined;
  private readonly experimentalAcp: boolean = false;
  private readonly hooks: HookSettings | undefined;
  private readonly authType: string | undefined;

  constructor(params: ConfigParameters) {
    this.sessionId = params.sessionId;
    this.embeddingModel =
      params.embeddingModel ?? DEFAULT_GEMINI_EMBEDDING_MODEL;
    this.sandbox = params.sandbox;
    this.targetDir = path.resolve(params.targetDir);
    this.workspaceContext = new WorkspaceContext(
      this.targetDir,
      params.includeDirectories ?? [],
    );
    this.debugMode = params.debugMode;
    this.question = params.question;
    this.fullContext = params.fullContext ?? false;
    this.coreTools = params.coreTools;
    this.excludeTools = params.excludeTools;
    this.toolDiscoveryCommand = params.toolDiscoveryCommand;
    this.toolCallCommand = params.toolCallCommand;
    this.mcpServerCommand = params.mcpServerCommand;
    this.mcpServers = params.mcpServers;
    this.userMemory = params.userMemory ?? '';
    this.geminiMdFileCount = params.geminiMdFileCount ?? 0;
    this.approvalMode = params.approvalMode ?? ApprovalMode.DEFAULT;
    this.showMemoryUsage = params.showMemoryUsage ?? false;
    this.accessibility = params.accessibility ?? {};
    this.telemetrySettings = {
      enabled: params.telemetry?.enabled ?? false,
      target: params.telemetry?.target ?? DEFAULT_TELEMETRY_TARGET,
      otlpEndpoint: params.telemetry?.otlpEndpoint ?? DEFAULT_OTLP_ENDPOINT,
      logPrompts: params.telemetry?.logPrompts ?? true,
      outfile: params.telemetry?.outfile,
    };
    this.usageStatisticsEnabled = params.usageStatisticsEnabled ?? true;

    this.fileFiltering = {
      respectGitIgnore: params.fileFiltering?.respectGitIgnore ?? true,
      respectGeminiIgnore: params.fileFiltering?.respectGeminiIgnore ?? true,
      enableRecursiveFileSearch:
        params.fileFiltering?.enableRecursiveFileSearch ?? true,
    };
    this.checkpointing = params.checkpointing ?? false;
    this.proxy = params.proxy;
    this.cwd = params.cwd ?? process.cwd();
    this.fileDiscoveryService = params.fileDiscoveryService ?? null;
    this.bugCommand = params.bugCommand;
    this.model = params.model;
    this.extensionContextFilePaths = params.extensionContextFilePaths ?? [];
    this.maxSessionTurns = params.maxSessionTurns ?? -1;
    this.experimentalAcp = params.experimentalAcp ?? false;
    this.listExtensions = params.listExtensions ?? false;
    this._extensions = params.extensions ?? [];
    this._blockedMcpServers = params.blockedMcpServers ?? [];
    this.noBrowser = params.noBrowser ?? false;
    this.summarizeToolOutput = params.summarizeToolOutput;
    this.ideModeFeature = params.ideModeFeature ?? false;
    this.ideMode = params.ideMode ?? true;
    this.ideClient = params.ideClient;
    this.hooks = params.hooks;
    this.authType = params.authType;

    if (params.contextFileName) {
      setGeminiMdFilename(params.contextFileName);
    }

    if (this.telemetrySettings.enabled) {
      initializeTelemetry(this);
    }

    if (this.getUsageStatisticsEnabled()) {
      ClearcutLogger.getInstance(this)?.logStartSessionEvent(
        new StartSessionEvent(this),
      );
    } else {
      console.log('Data collection is disabled.');
    }
  }

  async initialize(): Promise<void> {
    // Initialize centralized FileDiscoveryService
    this.getFileService();
    if (this.getCheckpointingEnabled()) {
      await this.getGitService();
    }
    this.promptRegistry = new PromptRegistry();
    this.toolRegistry = await this.createToolRegistry();
    
    // Initialize content generator with authType
    // If authType is not set, try to determine it from environment or settings
    let effectiveAuthType = this.authType;
    if (!effectiveAuthType) {
      // Check for various API keys to auto-detect auth type
      // Prioritize based on availability of API keys
      if (process.env.GEMINI_API_KEY) {
        effectiveAuthType = AuthType.USE_GEMINI;
      } else if (process.env.GOOGLE_API_KEY) {
        effectiveAuthType = AuthType.USE_VERTEX_AI;
      } else if (process.env.OPENAI_API_KEY) {
        effectiveAuthType = AuthType.USE_OPENAI_COMPATIBLE;
      } else if (process.env.ANTHROPIC_API_KEY) {
        effectiveAuthType = AuthType.USE_ANTHROPIC;
      } else if (process.env.CUSTOM_BASE_URL) {
        effectiveAuthType = AuthType.USE_LOCAL_LLM;
      } else if (process.env.CLOUD_SHELL === 'true') {
        effectiveAuthType = AuthType.CLOUD_SHELL;
      } else {
        effectiveAuthType = AuthType.LOGIN_WITH_GOOGLE; // Default fallback
      }
    }
    
    if (effectiveAuthType) {
      this.contentGeneratorConfig = await createContentGeneratorConfig(
        this,
        effectiveAuthType as AuthType,
      );
      this.geminiClient = new GeminiClient(this);
      await this.geminiClient.initialize(this.contentGeneratorConfig);
    }
  }

  async refreshAuth(authMethod: AuthType) {
    this.contentGeneratorConfig = await createContentGeneratorConfig(
      this,
      authMethod,
    );

    this.geminiClient = new GeminiClient(this);
    await this.geminiClient.initialize(this.contentGeneratorConfig);

    // Reset the session flag since we're explicitly changing auth and using default model
    this.inFallbackMode = false;
  }

  getSessionId(): string {
    return this.sessionId;
  }

  getContentGeneratorConfig(): ContentGeneratorConfig {
    return this.contentGeneratorConfig;
  }

  getModel(): string {
    return this.contentGeneratorConfig?.model || this.model;
  }

  setModel(newModel: string): void {
    if (this.contentGeneratorConfig) {
      this.contentGeneratorConfig.model = newModel;
    }
  }

  isInFallbackMode(): boolean {
    return this.inFallbackMode;
  }

  setFallbackMode(active: boolean): void {
    this.inFallbackMode = active;
  }

  setFlashFallbackHandler(handler: FlashFallbackHandler): void {
    this.flashFallbackHandler = handler;
  }

  getMaxSessionTurns(): number {
    return this.maxSessionTurns;
  }

  setQuotaErrorOccurred(value: boolean): void {
    this.quotaErrorOccurred = value;
  }

  getQuotaErrorOccurred(): boolean {
    return this.quotaErrorOccurred;
  }

  getEmbeddingModel(): string {
    return this.embeddingModel;
  }

  getSandbox(): SandboxConfig | undefined {
    return this.sandbox;
  }

  isRestrictiveSandbox(): boolean {
    const sandboxConfig = this.getSandbox();
    const seatbeltProfile = process.env.SEATBELT_PROFILE;
    return (
      !!sandboxConfig &&
      sandboxConfig.command === 'sandbox-exec' &&
      !!seatbeltProfile &&
      seatbeltProfile.startsWith('restrictive-')
    );
  }

  getTargetDir(): string {
    return this.targetDir;
  }

  getProjectRoot(): string {
    return this.targetDir;
  }

  getWorkspaceContext(): WorkspaceContext {
    return this.workspaceContext;
  }

  getToolRegistry(): Promise<ToolRegistry> {
    return Promise.resolve(this.toolRegistry);
  }

  getPromptRegistry(): PromptRegistry {
    return this.promptRegistry;
  }

  getDebugMode(): boolean {
    return this.debugMode;
  }
  getHooks(): HookSettings | undefined {
    return this.hooks;
  }
  getTranscriptPath(): Promise<string> {
    // Return a transcript path based on session ID
    return Promise.resolve(`/tmp/gemini-transcript-${this.sessionId}.json`);
  }
  getAuthType(): string | undefined {
    return this.authType;
  }
  getQuestion(): string | undefined {
    return this.question;
  }

  getFullContext(): boolean {
    return this.fullContext;
  }

  getCoreTools(): string[] | undefined {
    return this.coreTools;
  }

  getExcludeTools(): string[] | undefined {
    return this.excludeTools;
  }

  getToolDiscoveryCommand(): string | undefined {
    return this.toolDiscoveryCommand;
  }

  getToolCallCommand(): string | undefined {
    return this.toolCallCommand;
  }

  getMcpServerCommand(): string | undefined {
    return this.mcpServerCommand;
  }

  getMcpServers(): Record<string, MCPServerConfig> | undefined {
    return this.mcpServers;
  }

  getUserMemory(): string {
    return this.userMemory;
  }

  setUserMemory(newUserMemory: string): void {
    this.userMemory = newUserMemory;
  }

  getGeminiMdFileCount(): number {
    return this.geminiMdFileCount;
  }

  setGeminiMdFileCount(count: number): void {
    this.geminiMdFileCount = count;
  }

  getApprovalMode(): ApprovalMode {
    return this.approvalMode;
  }

  setApprovalMode(mode: ApprovalMode): void {
    this.approvalMode = mode;
  }

  getShowMemoryUsage(): boolean {
    return this.showMemoryUsage;
  }

  getAccessibility(): AccessibilitySettings {
    return this.accessibility;
  }

  getTelemetryEnabled(): boolean {
    return this.telemetrySettings.enabled ?? false;
  }

  getTelemetryLogPromptsEnabled(): boolean {
    return this.telemetrySettings.logPrompts ?? true;
  }

  getTelemetryOtlpEndpoint(): string {
    return this.telemetrySettings.otlpEndpoint ?? DEFAULT_OTLP_ENDPOINT;
  }

  getTelemetryTarget(): TelemetryTarget {
    return this.telemetrySettings.target ?? DEFAULT_TELEMETRY_TARGET;
  }

  getTelemetryOutfile(): string | undefined {
    return this.telemetrySettings.outfile;
  }

  getGeminiClient(): GeminiClient {
    return this.geminiClient;
  }

  getGeminiDir(): string {
    return path.join(this.targetDir, GEMINI_DIR);
  }

  getProjectTempDir(): string {
    return getProjectTempDir(this.getProjectRoot());
  }

  getEnableRecursiveFileSearch(): boolean {
    return this.fileFiltering.enableRecursiveFileSearch;
  }

  getFileFilteringRespectGitIgnore(): boolean {
    return this.fileFiltering.respectGitIgnore;
  }
  getFileFilteringRespectGeminiIgnore(): boolean {
    return this.fileFiltering.respectGeminiIgnore;
  }

  getFileFilteringOptions(): FileFilteringOptions {
    return {
      respectGitIgnore: this.fileFiltering.respectGitIgnore,
      respectGeminiIgnore: this.fileFiltering.respectGeminiIgnore,
    };
  }

  getCheckpointingEnabled(): boolean {
    return this.checkpointing;
  }

  getProxy(): string | undefined {
    return this.proxy;
  }

  getWorkingDir(): string {
    return this.cwd;
  }

  getBugCommand(): BugCommandSettings | undefined {
    return this.bugCommand;
  }

  getFileService(): FileDiscoveryService {
    if (!this.fileDiscoveryService) {
      this.fileDiscoveryService = new FileDiscoveryService(this.targetDir);
    }
    return this.fileDiscoveryService;
  }

  getUsageStatisticsEnabled(): boolean {
    return this.usageStatisticsEnabled;
  }

  getExtensionContextFilePaths(): string[] {
    return this.extensionContextFilePaths;
  }

  getExperimentalAcp(): boolean {
    return this.experimentalAcp;
  }

  getListExtensions(): boolean {
    return this.listExtensions;
  }

  getExtensions(): GeminiCLIExtension[] {
    return this._extensions;
  }
  getActiveExtensions(): GeminiCLIExtension[] {
    return this._extensions;
  }

  getBlockedMcpServers(): Array<{ name: string; extensionName: string }> {
    return this._blockedMcpServers;
  }

  getNoBrowser(): boolean {
    return this.noBrowser;
  }

  isBrowserLaunchSuppressed(): boolean {
    return this.getNoBrowser() || !shouldAttemptBrowserLaunch();
  }

  getSummarizeToolOutputConfig():
    | Record<string, SummarizeToolOutputSettings>
    | undefined {
    return this.summarizeToolOutput;
  }

  getIdeModeFeature(): boolean {
    return this.ideModeFeature;
  }

  getIdeClient(): IdeClient {
    return this.ideClient;
  }

  getIdeMode(): boolean {
    return this.ideMode;
  }

  setIdeMode(value: boolean): void {
    this.ideMode = value;
  }

  setIdeClientDisconnected(): void {
    this.ideClient.setDisconnected();
  }

  setIdeClientConnected(): void {
    this.ideClient.reconnect(this.ideMode && this.ideModeFeature);
  }

  async getGitService(): Promise<GitService> {
    if (!this.gitService) {
      this.gitService = new GitService(this.targetDir);
      await this.gitService.initialize();
    }
    return this.gitService;
  }

  async createToolRegistry(): Promise<ToolRegistry> {
    const registry = new ToolRegistry(this);

    // helper to create & register core tools that are enabled
    // eslint-disable-next-line @typescript-eslint/no-explicit-any
    const registerCoreTool = (ToolClass: any, ...args: unknown[]) => {
      const className = ToolClass.name;
      const toolName = ToolClass.Name || className;
      const coreTools = this.getCoreTools();
      const excludeTools = this.getExcludeTools();

      let isEnabled = false;
      if (coreTools === undefined) {
        isEnabled = true;
      } else {
        isEnabled = coreTools.some(
          (tool) =>
            tool === className ||
            tool === toolName ||
            tool.startsWith(`${className}(`) ||
            tool.startsWith(`${toolName}(`),
        );
      }

      if (
        excludeTools?.includes(className) ||
        excludeTools?.includes(toolName)
      ) {
        isEnabled = false;
      }

      if (isEnabled) {
        registry.registerTool(new ToolClass(...args));
      }
    };

    registerCoreTool(LSTool, this);
    registerCoreTool(ReadFileTool, this);
    registerCoreTool(GrepTool, this);
    registerCoreTool(GlobTool, this);
    registerCoreTool(EditTool, this);
    registerCoreTool(WriteFileTool, this);
    registerCoreTool(WebFetchTool, this);
    registerCoreTool(ReadManyFilesTool, this);
    registerCoreTool(ShellTool, this);
    registerCoreTool(MemoryTool);
    registerCoreTool(WebSearchTool, this);

    await registry.discoverAllTools();
    return registry;
  }
}
// Export model constants for use in CLI
export { DEFAULT_GEMINI_FLASH_MODEL };<|MERGE_RESOLUTION|>--- conflicted
+++ resolved
@@ -187,13 +187,9 @@
   summarizeToolOutput?: Record<string, SummarizeToolOutputSettings>;
   ideModeFeature?: boolean;
   ideMode?: boolean;
-<<<<<<< HEAD
-  ideClient?: IdeClient;
+  ideClient: IdeClient;
   hooks?: HookSettings;
   authType?: string;
-=======
-  ideClient: IdeClient;
->>>>>>> dc9f17bb
 }
 
 export class Config {
