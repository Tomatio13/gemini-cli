--- conflicted
+++ resolved
@@ -44,17 +44,12 @@
   DEFAULT_GEMINI_FLASH_MODEL,
 } from './models.js';
 import { ClearcutLogger } from '../telemetry/clearcut-logger/clearcut-logger.js';
-<<<<<<< HEAD
-import { HookSettings } from '../hooks/hookExecutor.js';
-import { Logger } from '../core/logger.js';
-=======
 import { shouldAttemptBrowserLaunch } from '../utils/browser.js';
 import { MCPOAuthConfig } from '../mcp/oauth-provider.js';
 import { IdeClient } from '../ide/ide-client.js';
 
 // Re-export OAuth config type
 export type { MCPOAuthConfig };
->>>>>>> fb751c54
 
 export enum ApprovalMode {
   DEFAULT = 'default',
@@ -179,12 +174,8 @@
   bugCommand?: BugCommandSettings;
   model: string;
   extensionContextFilePaths?: string[];
-<<<<<<< HEAD
-  hooks?: HookSettings;
-=======
   maxSessionTurns?: number;
   experimentalAcp?: boolean;
->>>>>>> fb751c54
   listExtensions?: boolean;
   extensions?: GeminiCLIExtension[];
   blockedMcpServers?: Array<{ name: string; extensionName: string }>;
@@ -244,8 +235,6 @@
     extensionName: string;
   }>;
   flashFallbackHandler?: FlashFallbackHandler;
-  private readonly hooks: HookSettings;
-  private logger?: Logger;
   private quotaErrorOccurred: boolean = false;
   private readonly summarizeToolOutput:
     | Record<string, SummarizeToolOutputSettings>
@@ -294,12 +283,8 @@
     this.bugCommand = params.bugCommand;
     this.model = params.model;
     this.extensionContextFilePaths = params.extensionContextFilePaths ?? [];
-<<<<<<< HEAD
-    this.hooks = params.hooks ?? {};
-=======
     this.maxSessionTurns = params.maxSessionTurns ?? -1;
     this.experimentalAcp = params.experimentalAcp ?? false;
->>>>>>> fb751c54
     this.listExtensions = params.listExtensions ?? false;
     this._extensions = params.extensions ?? [];
     this._blockedMcpServers = params.blockedMcpServers ?? [];
@@ -566,41 +551,8 @@
     return this.extensionContextFilePaths;
   }
 
-<<<<<<< HEAD
-  getHooks(): HookSettings {
-    return this.hooks;
-  }
-
-  /**
-   * Gets or creates a Logger instance for this session
-   * @returns Promise<Logger> The logger instance
-   */
-  async getLogger(): Promise<Logger> {
-    if (!this.logger) {
-      this.logger = new Logger(this.sessionId);
-      await this.logger.initialize();
-    }
-    return this.logger;
-  }
-
-  /**
-   * Gets the transcript file path
-   * @returns Promise<string> The path to the transcript file, or empty string if not available
-   */
-  async getTranscriptPath(): Promise<string> {
-    try {
-      const logger = await this.getLogger();
-      return logger.getTranscriptPath();
-    } catch (error) {
-      if (this.debugMode) {
-        console.warn('[DEBUG] Failed to get transcript path:', error);
-      }
-      return '';
-    }
-=======
   getExperimentalAcp(): boolean {
     return this.experimentalAcp;
->>>>>>> fb751c54
   }
 
   getListExtensions(): boolean {
