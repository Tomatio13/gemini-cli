--- conflicted
+++ resolved
@@ -42,13 +42,10 @@
   LOGIN_WITH_GOOGLE = 'oauth-personal',
   USE_GEMINI = 'gemini-api-key',
   USE_VERTEX_AI = 'vertex-ai',
-<<<<<<< HEAD
+  CLOUD_SHELL = 'cloud-shell',
   USE_OPENAI_COMPATIBLE = 'openai-compatible',
   USE_ANTHROPIC = 'anthropic',
   USE_LOCAL_LLM = 'local-llm',
-=======
-  CLOUD_SHELL = 'cloud-shell',
->>>>>>> 4dab31f1
 }
 
 export type ContentGeneratorConfig = {
