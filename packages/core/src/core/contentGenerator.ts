/**
 * @license
 * Copyright 2025 Google LLC
 * SPDX-License-Identifier: Apache-2.0
 */

import {
  CountTokensResponse,
  GenerateContentResponse,
  GenerateContentParameters,
  CountTokensParameters,
  EmbedContentResponse,
  EmbedContentParameters,
  GoogleGenAI,
} from '@google/genai';
import { createCodeAssistContentGenerator } from '../code_assist/codeAssist.js';
import { DEFAULT_GEMINI_MODEL } from '../config/models.js';
import { getEffectiveModel } from './modelCheck.js';
import {
  OpenAICompatibleContentGenerator,
  AnthropicContentGenerator
} from './customContentGenerators.js';

/**
 * Interface abstracting the core functionalities for generating content and counting tokens.
 */
export interface ContentGenerator {
  generateContent(
    request: GenerateContentParameters,
  ): Promise<GenerateContentResponse>;

  generateContentStream(
    request: GenerateContentParameters,
  ): Promise<AsyncGenerator<GenerateContentResponse>>;

  countTokens(request: CountTokensParameters): Promise<CountTokensResponse>;

  embedContent(request: EmbedContentParameters): Promise<EmbedContentResponse>;
}

export enum AuthType {
  LOGIN_WITH_GOOGLE = 'oauth-personal',
  USE_GEMINI = 'gemini-api-key',
  USE_VERTEX_AI = 'vertex-ai',
  CLOUD_SHELL = 'cloud-shell',
  USE_OPENAI_COMPATIBLE = 'openai-compatible',
  USE_ANTHROPIC = 'anthropic',
  USE_LOCAL_LLM = 'local-llm',
}

export type ContentGeneratorConfig = {
  model: string;
  apiKey?: string;
  vertexai?: boolean;
  authType?: AuthType | undefined;
  // New fields for custom endpoints
  baseUrl?: string;
  customHeaders?: Record<string, string>;
  timeout?: number;
};

export async function createContentGeneratorConfig(
  model: string | undefined,
  authType: AuthType | undefined,
): Promise<ContentGeneratorConfig> {
  const geminiApiKey = process.env.GEMINI_API_KEY || undefined;
  const googleApiKey = process.env.GOOGLE_API_KEY || undefined;
  const googleCloudProject = process.env.GOOGLE_CLOUD_PROJECT || undefined;
  const googleCloudLocation = process.env.GOOGLE_CLOUD_LOCATION || undefined;

  // New environment variables for other providers
  const openaiApiKey = process.env.OPENAI_API_KEY;
  const anthropicApiKey = process.env.ANTHROPIC_API_KEY;
  const localLlmApiKey = process.env.LOCAL_LLM_API_KEY;
  const customBaseUrl = process.env.CUSTOM_BASE_URL;
  const customTimeout = process.env.CUSTOM_TIMEOUT;

  // Use runtime model from config if available, otherwise fallback to parameter or default
  const effectiveModel = model || DEFAULT_GEMINI_MODEL;

  const contentGeneratorConfig: ContentGeneratorConfig = {
    model: effectiveModel,
    authType,
    baseUrl: customBaseUrl,
    timeout: customTimeout ? parseInt(customTimeout, 10) : undefined,
  };

  // If we are using Google auth or we are in Cloud Shell, there is nothing else to validate for now
  if (
    authType === AuthType.LOGIN_WITH_GOOGLE ||
    authType === AuthType.CLOUD_SHELL
  ) {
    return contentGeneratorConfig;
  }

  if (authType === AuthType.USE_GEMINI && geminiApiKey) {
    contentGeneratorConfig.apiKey = geminiApiKey;
    contentGeneratorConfig.vertexai = false;
    contentGeneratorConfig.model = await getEffectiveModel(
      contentGeneratorConfig.apiKey,
      contentGeneratorConfig.model,
    );
    return contentGeneratorConfig;
  }

  // Vertex AI
  if (
    authType === AuthType.USE_VERTEX_AI &&
    (googleApiKey || (googleCloudProject && googleCloudLocation))
  ) {
    contentGeneratorConfig.apiKey = googleApiKey;
    contentGeneratorConfig.vertexai = true;
<<<<<<< HEAD
    contentGeneratorConfig.model = await getEffectiveModel(
      contentGeneratorConfig.apiKey,
      contentGeneratorConfig.model,
    );
    return contentGeneratorConfig;
  }
=======
>>>>>>> b0cce952

  // OpenAI Compatible API (includes OpenAI, local LLMs with OpenAI-compatible endpoints)
  if (authType === AuthType.USE_OPENAI_COMPATIBLE) {
    if (!openaiApiKey) {
      throw new Error('OPENAI_API_KEY environment variable is required for openai-compatible auth type.');
    }
    contentGeneratorConfig.apiKey = openaiApiKey;
    contentGeneratorConfig.baseUrl = customBaseUrl || 'https://api.openai.com/v1';
    // Use OpenAI model names instead of Gemini model names
    if (effectiveModel.includes('gemini')) {
      contentGeneratorConfig.model = 'gpt-4o'; // Default to GPT-4o for Gemini models
    } else {
      contentGeneratorConfig.model = effectiveModel; // Use the specified model if it's not a Gemini model
    }
    return contentGeneratorConfig;
  }

  // Anthropic API
  if (authType === AuthType.USE_ANTHROPIC) {
    if (!anthropicApiKey) {
      throw new Error('ANTHROPIC_API_KEY environment variable is required for anthropic auth type.');
    }
    contentGeneratorConfig.apiKey = anthropicApiKey;
    contentGeneratorConfig.baseUrl = customBaseUrl || 'https://api.anthropic.com';
    // Use Anthropic model names instead of Gemini model names
    if (effectiveModel.includes('gemini')) {
      contentGeneratorConfig.model = 'claude-3-5-sonnet-20241022'; // Default to Claude 3.5 Sonnet for Gemini models
    } else {
      contentGeneratorConfig.model = effectiveModel;
    }
    return contentGeneratorConfig;
  }

  // Local LLM (custom endpoint)
  if (authType === AuthType.USE_LOCAL_LLM) {
    contentGeneratorConfig.apiKey = localLlmApiKey || 'dummy-key'; // Some local LLMs don't need real API keys
    contentGeneratorConfig.baseUrl = customBaseUrl || 'http://localhost:8080';
    // For local LLMs, use the model name as-is or default to a common one
    if (effectiveModel.includes('gemini')) {
      contentGeneratorConfig.model = 'llama2'; // Default to llama2 for local LLMs
    } else {
      contentGeneratorConfig.model = effectiveModel;
    }
    return contentGeneratorConfig;
  }

  return contentGeneratorConfig;
}

export async function createContentGenerator(
  config: ContentGeneratorConfig,
  sessionId?: string,
): Promise<ContentGenerator> {
  const version = process.env.CLI_VERSION || process.version;
  const httpOptions = {
    headers: {
      'User-Agent': `GeminiCLI/${version} (${process.platform}; ${process.arch})`,
    },
  };
  if (
    config.authType === AuthType.LOGIN_WITH_GOOGLE ||
    config.authType === AuthType.CLOUD_SHELL
  ) {
    return createCodeAssistContentGenerator(
      httpOptions,
      config.authType,
      sessionId,
    );
  }

  // Google Gemini API and Vertex AI
  if (
    config.authType === AuthType.USE_GEMINI ||
    config.authType === AuthType.USE_VERTEX_AI
  ) {
    const googleGenAI = new GoogleGenAI({
      apiKey: config.apiKey === '' ? undefined : config.apiKey,
      vertexai: config.vertexai,
      httpOptions,
    });

    return googleGenAI.models;
  }

  // OpenAI Compatible APIs (including OpenAI, local LLMs with OpenAI-compatible endpoints)
  if (config.authType === AuthType.USE_OPENAI_COMPATIBLE) {
    return new OpenAICompatibleContentGenerator(config);
  }

  // Anthropic Claude API
  if (config.authType === AuthType.USE_ANTHROPIC) {
    return new AnthropicContentGenerator(config);
  }

  // Local LLM (typically OpenAI-compatible)
  if (config.authType === AuthType.USE_LOCAL_LLM) {
    return new OpenAICompatibleContentGenerator(config);
  }

  throw new Error(
    `Error creating contentGenerator: Unsupported authType: ${config.authType}`,
  );
}<|MERGE_RESOLUTION|>--- conflicted
+++ resolved
@@ -110,15 +110,8 @@
   ) {
     contentGeneratorConfig.apiKey = googleApiKey;
     contentGeneratorConfig.vertexai = true;
-<<<<<<< HEAD
-    contentGeneratorConfig.model = await getEffectiveModel(
-      contentGeneratorConfig.apiKey,
-      contentGeneratorConfig.model,
-    );
-    return contentGeneratorConfig;
-  }
-=======
->>>>>>> b0cce952
+    return contentGeneratorConfig;
+  }
 
   // OpenAI Compatible API (includes OpenAI, local LLMs with OpenAI-compatible endpoints)
   if (authType === AuthType.USE_OPENAI_COMPATIBLE) {
