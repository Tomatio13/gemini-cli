/**
 * @license
 * Copyright 2025 Google LLC
 * SPDX-License-Identifier: Apache-2.0
 */

import {
  ToolCallRequestInfo,
  ToolCallResponseInfo,
  ToolConfirmationOutcome,
  Tool,
  ToolCallConfirmationDetails,
  ToolResult,
  ToolResultDisplay,
  ToolRegistry,
  ApprovalMode,
  EditorType,
  Config,
  logToolCall,
  ToolCallEvent,
  ToolConfirmationPayload,
<<<<<<< HEAD
  sessionId,
=======
  ToolErrorType,
>>>>>>> 820169ba
} from '../index.js';
import { Part, PartListUnion } from '@google/genai';
import { getResponseTextFromParts } from '../utils/generateContentResponseUtilities.js';
import {
  isModifiableTool,
  ModifyContext,
  modifyWithEditor,
} from '../tools/modifiable-tool.js';
import * as Diff from 'diff';

export type ValidatingToolCall = {
  status: 'validating';
  request: ToolCallRequestInfo;
  tool: Tool;
  startTime?: number;
  outcome?: ToolConfirmationOutcome;
};

export type ScheduledToolCall = {
  status: 'scheduled';
  request: ToolCallRequestInfo;
  tool: Tool;
  startTime?: number;
  outcome?: ToolConfirmationOutcome;
};

export type ErroredToolCall = {
  status: 'error';
  request: ToolCallRequestInfo;
  response: ToolCallResponseInfo;
  durationMs?: number;
  outcome?: ToolConfirmationOutcome;
};

export type SuccessfulToolCall = {
  status: 'success';
  request: ToolCallRequestInfo;
  tool: Tool;
  response: ToolCallResponseInfo;
  durationMs?: number;
  outcome?: ToolConfirmationOutcome;
};

export type ExecutingToolCall = {
  status: 'executing';
  request: ToolCallRequestInfo;
  tool: Tool;
  liveOutput?: string;
  startTime?: number;
  outcome?: ToolConfirmationOutcome;
};

export type CancelledToolCall = {
  status: 'cancelled';
  request: ToolCallRequestInfo;
  response: ToolCallResponseInfo;
  tool: Tool;
  durationMs?: number;
  outcome?: ToolConfirmationOutcome;
};

export type WaitingToolCall = {
  status: 'awaiting_approval';
  request: ToolCallRequestInfo;
  tool: Tool;
  confirmationDetails: ToolCallConfirmationDetails;
  startTime?: number;
  outcome?: ToolConfirmationOutcome;
};

export type Status = ToolCall['status'];

export type ToolCall =
  | ValidatingToolCall
  | ScheduledToolCall
  | ErroredToolCall
  | SuccessfulToolCall
  | ExecutingToolCall
  | CancelledToolCall
  | WaitingToolCall;

export type CompletedToolCall =
  | SuccessfulToolCall
  | CancelledToolCall
  | ErroredToolCall;

export type ConfirmHandler = (
  toolCall: WaitingToolCall,
) => Promise<ToolConfirmationOutcome>;

export type OutputUpdateHandler = (
  toolCallId: string,
  outputChunk: string,
) => void;

export type AllToolCallsCompleteHandler = (
  completedToolCalls: CompletedToolCall[],
) => void;

export type ToolCallsUpdateHandler = (toolCalls: ToolCall[]) => void;

/**
 * Formats tool output for a Gemini FunctionResponse.
 */
function createFunctionResponsePart(
  callId: string,
  toolName: string,
  output: string,
): Part {
  return {
    functionResponse: {
      id: callId,
      name: toolName,
      response: { output },
    },
  };
}

export function convertToFunctionResponse(
  toolName: string,
  callId: string,
  llmContent: PartListUnion,
): PartListUnion {
  const contentToProcess =
    Array.isArray(llmContent) && llmContent.length === 1
      ? llmContent[0]
      : llmContent;

  if (typeof contentToProcess === 'string') {
    return createFunctionResponsePart(callId, toolName, contentToProcess);
  }

  if (Array.isArray(contentToProcess)) {
    const functionResponse = createFunctionResponsePart(
      callId,
      toolName,
      'Tool execution succeeded.',
    );
    return [functionResponse, ...contentToProcess];
  }

  // After this point, contentToProcess is a single Part object.
  if (contentToProcess.functionResponse) {
    if (contentToProcess.functionResponse.response?.content) {
      const stringifiedOutput =
        getResponseTextFromParts(
          contentToProcess.functionResponse.response.content as Part[],
        ) || '';
      return createFunctionResponsePart(callId, toolName, stringifiedOutput);
    }
    // It's a functionResponse that we should pass through as is.
    return contentToProcess;
  }

  if (contentToProcess.inlineData || contentToProcess.fileData) {
    const mimeType =
      contentToProcess.inlineData?.mimeType ||
      contentToProcess.fileData?.mimeType ||
      'unknown';
    const functionResponse = createFunctionResponsePart(
      callId,
      toolName,
      `Binary content of type ${mimeType} was processed.`,
    );
    return [functionResponse, contentToProcess];
  }

  if (contentToProcess.text !== undefined) {
    return createFunctionResponsePart(callId, toolName, contentToProcess.text);
  }

  // Default case for other kinds of parts.
  return createFunctionResponsePart(
    callId,
    toolName,
    'Tool execution succeeded.',
  );
}

const createErrorResponse = (
  request: ToolCallRequestInfo,
  error: Error,
  errorType: ToolErrorType | undefined,
): ToolCallResponseInfo => ({
  callId: request.callId,
  error,
  responseParts: {
    functionResponse: {
      id: request.callId,
      name: request.name,
      response: { error: error.message },
    },
  },
  resultDisplay: error.message,
  errorType,
});

interface CoreToolSchedulerOptions {
  toolRegistry: Promise<ToolRegistry>;
  outputUpdateHandler?: OutputUpdateHandler;
  onAllToolCallsComplete?: AllToolCallsCompleteHandler;
  onToolCallsUpdate?: ToolCallsUpdateHandler;
  getPreferredEditor: () => EditorType | undefined;
  config: Config;
  hookExecutor?: import('../hooks/hookExecutor.js').HookExecutor;
}

export class CoreToolScheduler {
  private toolRegistry: Promise<ToolRegistry>;
  private toolCalls: ToolCall[] = [];
  private outputUpdateHandler?: OutputUpdateHandler;
  private onAllToolCallsComplete?: AllToolCallsCompleteHandler;
  private onToolCallsUpdate?: ToolCallsUpdateHandler;
  private getPreferredEditor: () => EditorType | undefined;
  private config: Config;
  private hookExecutor?: import('../hooks/hookExecutor.js').HookExecutor;

  constructor(options: CoreToolSchedulerOptions) {
    this.config = options.config;
    this.toolRegistry = options.toolRegistry;
    this.outputUpdateHandler = options.outputUpdateHandler;
    this.onAllToolCallsComplete = options.onAllToolCallsComplete;
    this.onToolCallsUpdate = options.onToolCallsUpdate;
    this.getPreferredEditor = options.getPreferredEditor;
    this.hookExecutor = options.hookExecutor;
  }

  private setStatusInternal(
    targetCallId: string,
    status: 'success',
    response: ToolCallResponseInfo,
  ): void;
  private setStatusInternal(
    targetCallId: string,
    status: 'awaiting_approval',
    confirmationDetails: ToolCallConfirmationDetails,
  ): void;
  private setStatusInternal(
    targetCallId: string,
    status: 'error',
    response: ToolCallResponseInfo,
  ): void;
  private setStatusInternal(
    targetCallId: string,
    status: 'cancelled',
    reason: string,
  ): void;
  private setStatusInternal(
    targetCallId: string,
    status: 'executing' | 'scheduled' | 'validating',
  ): void;
  private setStatusInternal(
    targetCallId: string,
    newStatus: Status,
    auxiliaryData?: unknown,
  ): void {
    this.toolCalls = this.toolCalls.map((currentCall) => {
      if (
        currentCall.request.callId !== targetCallId ||
        currentCall.status === 'success' ||
        currentCall.status === 'error' ||
        currentCall.status === 'cancelled'
      ) {
        return currentCall;
      }

      // currentCall is a non-terminal state here and should have startTime and tool.
      const existingStartTime = currentCall.startTime;
      const toolInstance = currentCall.tool;

      const outcome = currentCall.outcome;

      switch (newStatus) {
        case 'success': {
          const durationMs = existingStartTime
            ? Date.now() - existingStartTime
            : undefined;
          return {
            request: currentCall.request,
            tool: toolInstance,
            status: 'success',
            response: auxiliaryData as ToolCallResponseInfo,
            durationMs,
            outcome,
          } as SuccessfulToolCall;
        }
        case 'error': {
          const durationMs = existingStartTime
            ? Date.now() - existingStartTime
            : undefined;
          return {
            request: currentCall.request,
            status: 'error',
            response: auxiliaryData as ToolCallResponseInfo,
            durationMs,
            outcome,
          } as ErroredToolCall;
        }
        case 'awaiting_approval':
          return {
            request: currentCall.request,
            tool: toolInstance,
            status: 'awaiting_approval',
            confirmationDetails: auxiliaryData as ToolCallConfirmationDetails,
            startTime: existingStartTime,
            outcome,
          } as WaitingToolCall;
        case 'scheduled':
          return {
            request: currentCall.request,
            tool: toolInstance,
            status: 'scheduled',
            startTime: existingStartTime,
            outcome,
          } as ScheduledToolCall;
        case 'cancelled': {
          const durationMs = existingStartTime
            ? Date.now() - existingStartTime
            : undefined;

          // Preserve diff for cancelled edit operations
          let resultDisplay: ToolResultDisplay | undefined = undefined;
          if (currentCall.status === 'awaiting_approval') {
            const waitingCall = currentCall as WaitingToolCall;
            if (waitingCall.confirmationDetails.type === 'edit') {
              resultDisplay = {
                fileDiff: waitingCall.confirmationDetails.fileDiff,
                fileName: waitingCall.confirmationDetails.fileName,
                originalContent:
                  waitingCall.confirmationDetails.originalContent,
                newContent: waitingCall.confirmationDetails.newContent,
              };
            }
          }

          return {
            request: currentCall.request,
            tool: toolInstance,
            status: 'cancelled',
            response: {
              callId: currentCall.request.callId,
              responseParts: {
                functionResponse: {
                  id: currentCall.request.callId,
                  name: currentCall.request.name,
                  response: {
                    error: `[Operation Cancelled] Reason: ${auxiliaryData}`,
                  },
                },
              },
              resultDisplay,
              error: undefined,
              errorType: undefined,
            },
            durationMs,
            outcome,
          } as CancelledToolCall;
        }
        case 'validating':
          return {
            request: currentCall.request,
            tool: toolInstance,
            status: 'validating',
            startTime: existingStartTime,
            outcome,
          } as ValidatingToolCall;
        case 'executing':
          return {
            request: currentCall.request,
            tool: toolInstance,
            status: 'executing',
            startTime: existingStartTime,
            outcome,
          } as ExecutingToolCall;
        default: {
          const exhaustiveCheck: never = newStatus;
          return exhaustiveCheck;
        }
      }
    });
    this.notifyToolCallsUpdate();
    this.checkAndNotifyCompletion();
  }

  private setArgsInternal(targetCallId: string, args: unknown): void {
    this.toolCalls = this.toolCalls.map((call) => {
      if (call.request.callId !== targetCallId) return call;
      return {
        ...call,
        request: { ...call.request, args: args as Record<string, unknown> },
      };
    });
  }

  private isRunning(): boolean {
    return this.toolCalls.some(
      (call) =>
        call.status === 'executing' || call.status === 'awaiting_approval',
    );
  }

  async schedule(
    request: ToolCallRequestInfo | ToolCallRequestInfo[],
    signal: AbortSignal,
  ): Promise<void> {
    if (this.isRunning()) {
      throw new Error(
        'Cannot schedule new tool calls while other tool calls are actively running (executing or awaiting approval).',
      );
    }
    const requestsToProcess = Array.isArray(request) ? request : [request];
    const toolRegistry = await this.toolRegistry;

    const newToolCalls: ToolCall[] = requestsToProcess.map(
      (reqInfo): ToolCall => {
        const toolInstance = toolRegistry.getTool(reqInfo.name);
        if (!toolInstance) {
          return {
            status: 'error',
            request: reqInfo,
            response: createErrorResponse(
              reqInfo,
              new Error(`Tool "${reqInfo.name}" not found in registry.`),
              ToolErrorType.TOOL_NOT_REGISTERED,
            ),
            durationMs: 0,
          };
        }
        return {
          status: 'validating',
          request: reqInfo,
          tool: toolInstance,
          startTime: Date.now(),
        };
      },
    );

    this.toolCalls = this.toolCalls.concat(newToolCalls);
    this.notifyToolCallsUpdate();

    for (const toolCall of newToolCalls) {
      if (toolCall.status !== 'validating') {
        continue;
      }

      const { request: reqInfo, tool: toolInstance } = toolCall;
      try {
        if (this.config.getApprovalMode() === ApprovalMode.YOLO) {
          this.setStatusInternal(reqInfo.callId, 'scheduled');
        } else {
          const confirmationDetails = await toolInstance.shouldConfirmExecute(
            reqInfo.args,
            signal,
          );

          if (confirmationDetails) {
            const originalOnConfirm = confirmationDetails.onConfirm;
            const wrappedConfirmationDetails: ToolCallConfirmationDetails = {
              ...confirmationDetails,
              onConfirm: (
                outcome: ToolConfirmationOutcome,
                payload?: ToolConfirmationPayload,
              ) =>
                this.handleConfirmationResponse(
                  reqInfo.callId,
                  originalOnConfirm,
                  outcome,
                  signal,
                  payload,
                ),
            };
            this.setStatusInternal(
              reqInfo.callId,
              'awaiting_approval',
              wrappedConfirmationDetails,
            );
          } else {
            this.setStatusInternal(reqInfo.callId, 'scheduled');
          }
        }
      } catch (error) {
        this.setStatusInternal(
          reqInfo.callId,
          'error',
          createErrorResponse(
            reqInfo,
            error instanceof Error ? error : new Error(String(error)),
            ToolErrorType.UNHANDLED_EXCEPTION,
          ),
        );
      }
    }
    this.attemptExecutionOfScheduledCalls(signal);
    this.checkAndNotifyCompletion();
  }

  async handleConfirmationResponse(
    callId: string,
    originalOnConfirm: (outcome: ToolConfirmationOutcome) => Promise<void>,
    outcome: ToolConfirmationOutcome,
    signal: AbortSignal,
    payload?: ToolConfirmationPayload,
  ): Promise<void> {
    const toolCall = this.toolCalls.find(
      (c) => c.request.callId === callId && c.status === 'awaiting_approval',
    );

    if (toolCall && toolCall.status === 'awaiting_approval') {
      await originalOnConfirm(outcome);
    }

    this.toolCalls = this.toolCalls.map((call) => {
      if (call.request.callId !== callId) return call;
      return {
        ...call,
        outcome,
      };
    });

    if (outcome === ToolConfirmationOutcome.Cancel || signal.aborted) {
      this.setStatusInternal(
        callId,
        'cancelled',
        'User did not allow tool call',
      );
    } else if (outcome === ToolConfirmationOutcome.ModifyWithEditor) {
      const waitingToolCall = toolCall as WaitingToolCall;
      if (isModifiableTool(waitingToolCall.tool)) {
        const modifyContext = waitingToolCall.tool.getModifyContext(signal);
        const editorType = this.getPreferredEditor();
        if (!editorType) {
          return;
        }

        this.setStatusInternal(callId, 'awaiting_approval', {
          ...waitingToolCall.confirmationDetails,
          isModifying: true,
        } as ToolCallConfirmationDetails);

        const { updatedParams, updatedDiff } = await modifyWithEditor<
          typeof waitingToolCall.request.args
        >(
          waitingToolCall.request.args,
          modifyContext as ModifyContext<typeof waitingToolCall.request.args>,
          editorType,
          signal,
        );
        this.setArgsInternal(callId, updatedParams);
        this.setStatusInternal(callId, 'awaiting_approval', {
          ...waitingToolCall.confirmationDetails,
          fileDiff: updatedDiff,
          isModifying: false,
        } as ToolCallConfirmationDetails);
      }
    } else {
      // If the client provided new content, apply it before scheduling.
      if (payload?.newContent && toolCall) {
        await this._applyInlineModify(
          toolCall as WaitingToolCall,
          payload,
          signal,
        );
      }
      this.setStatusInternal(callId, 'scheduled');
    }
    this.attemptExecutionOfScheduledCalls(signal);
  }

  /**
   * Applies user-provided content changes to a tool call that is awaiting confirmation.
   * This method updates the tool's arguments and refreshes the confirmation prompt with a new diff
   * before the tool is scheduled for execution.
   * @private
   */
  private async _applyInlineModify(
    toolCall: WaitingToolCall,
    payload: ToolConfirmationPayload,
    signal: AbortSignal,
  ): Promise<void> {
    if (
      toolCall.confirmationDetails.type !== 'edit' ||
      !isModifiableTool(toolCall.tool)
    ) {
      return;
    }

    const modifyContext = toolCall.tool.getModifyContext(signal);
    const currentContent = await modifyContext.getCurrentContent(
      toolCall.request.args,
    );

    const updatedParams = modifyContext.createUpdatedParams(
      currentContent,
      payload.newContent,
      toolCall.request.args,
    );
    const updatedDiff = Diff.createPatch(
      modifyContext.getFilePath(toolCall.request.args),
      currentContent,
      payload.newContent,
      'Current',
      'Proposed',
    );

    this.setArgsInternal(toolCall.request.callId, updatedParams);
    this.setStatusInternal(toolCall.request.callId, 'awaiting_approval', {
      ...toolCall.confirmationDetails,
      fileDiff: updatedDiff,
    });
  }

  private attemptExecutionOfScheduledCalls(signal: AbortSignal): void {
    const allCallsFinalOrScheduled = this.toolCalls.every(
      (call) =>
        call.status === 'scheduled' ||
        call.status === 'cancelled' ||
        call.status === 'success' ||
        call.status === 'error',
    );

    if (allCallsFinalOrScheduled) {
      const callsToExecute = this.toolCalls.filter(
        (call) => call.status === 'scheduled',
      );

      callsToExecute.forEach(async (toolCall) => {
        if (toolCall.status !== 'scheduled') return;

        const scheduledCall = toolCall;
        const { callId, name: toolName } = scheduledCall.request;
        this.setStatusInternal(callId, 'executing');

        const liveOutputCallback =
          scheduledCall.tool.canUpdateOutput && this.outputUpdateHandler
            ? (outputChunk: string) => {
                if (this.outputUpdateHandler) {
                  this.outputUpdateHandler(callId, outputChunk);
                }
                this.toolCalls = this.toolCalls.map((tc) =>
                  tc.request.callId === callId && tc.status === 'executing'
                    ? { ...tc, liveOutput: outputChunk }
                    : tc,
                );
                this.notifyToolCallsUpdate();
              }
            : undefined;

        // Execute PreToolUse hooks
        if (this.hookExecutor) {
          (async () => {
            try {
              await this.hookExecutor!.executeHooks('PreToolUse', {
                session_id: sessionId,
                transcript_path: await this.config.getTranscriptPath(),
                tool_name: toolName,
                call_id: callId,
                args: scheduledCall.request.args,
              });
            } catch (error) {
              console.warn('PreToolUse hook execution failed:', error);
            }
          })();
        }

        scheduledCall.tool
          .execute(scheduledCall.request.args, signal, liveOutputCallback)
          .then(async (toolResult: ToolResult) => {
            if (signal.aborted) {
              this.setStatusInternal(
                callId,
                'cancelled',
                'User cancelled tool execution.',
              );
              return;
            }

<<<<<<< HEAD
            const response = convertToFunctionResponse(
              toolName,
              callId,
              toolResult.llmContent,
            );
            const successResponse: ToolCallResponseInfo = {
              callId,
              responseParts: response,
              resultDisplay: toolResult.returnDisplay,
              error: undefined,
            };

            this.setStatusInternal(callId, 'success', successResponse);

            // Execute PostToolUse hooks
            if (this.hookExecutor) {
              (async () => {
                try {
                  await this.hookExecutor!.executeHooks('PostToolUse', {
                    session_id: sessionId,
                    transcript_path: await this.config.getTranscriptPath(),
                    tool_name: toolName,
                    call_id: callId,
                    args: scheduledCall.request.args,
                    result: toolResult.llmContent,
                  });
                } catch (error) {
                  console.warn('PostToolUse hook execution failed:', error);
                }
              })();
=======
            if (toolResult.error === undefined) {
              const response = convertToFunctionResponse(
                toolName,
                callId,
                toolResult.llmContent,
              );
              const successResponse: ToolCallResponseInfo = {
                callId,
                responseParts: response,
                resultDisplay: toolResult.returnDisplay,
                error: undefined,
                errorType: undefined,
              };
              this.setStatusInternal(callId, 'success', successResponse);
            } else {
              // It is a failure
              const error = new Error(toolResult.error.message);
              const errorResponse = createErrorResponse(
                scheduledCall.request,
                error,
                toolResult.error.type,
              );
              this.setStatusInternal(callId, 'error', errorResponse);
>>>>>>> 820169ba
            }
          })
          .catch((executionError: Error) => {
            this.setStatusInternal(
              callId,
              'error',
              createErrorResponse(
                scheduledCall.request,
                executionError instanceof Error
                  ? executionError
                  : new Error(String(executionError)),
                ToolErrorType.UNHANDLED_EXCEPTION,
              ),
            );

            // Execute PostToolUse hooks even on error
            if (this.hookExecutor) {
              (async () => {
                try {
                  await this.hookExecutor!.executeHooks('PostToolUse', {
                    session_id: sessionId,
                    transcript_path: await this.config.getTranscriptPath(),
                    tool_name: toolName,
                    call_id: callId,
                    args: scheduledCall.request.args,
                    error: executionError.message,
                  });
                } catch (error) {
                  console.warn('PostToolUse hook execution failed:', error);
                }
              })();
            }
          });
      });
    }
  }

  private checkAndNotifyCompletion(): void {
    const allCallsAreTerminal = this.toolCalls.every(
      (call) =>
        call.status === 'success' ||
        call.status === 'error' ||
        call.status === 'cancelled',
    );

    if (this.toolCalls.length > 0 && allCallsAreTerminal) {
      const completedCalls = [...this.toolCalls] as CompletedToolCall[];
      this.toolCalls = [];

      for (const call of completedCalls) {
        logToolCall(this.config, new ToolCallEvent(call));
      }

      // Note: Stop hooks are now handled by useIdleStopHook in the UI layer
      // to prevent premature execution during tool transitions
      // Individual tool completion doesn't necessarily mean the entire response is complete

      if (this.onAllToolCallsComplete) {
        this.onAllToolCallsComplete(completedCalls);
      }
      this.notifyToolCallsUpdate();
    }
  }

  private notifyToolCallsUpdate(): void {
    if (this.onToolCallsUpdate) {
      this.onToolCallsUpdate([...this.toolCalls]);
    }
  }
}<|MERGE_RESOLUTION|>--- conflicted
+++ resolved
@@ -19,11 +19,8 @@
   logToolCall,
   ToolCallEvent,
   ToolConfirmationPayload,
-<<<<<<< HEAD
   sessionId,
-=======
   ToolErrorType,
->>>>>>> 820169ba
 } from '../index.js';
 import { Part, PartListUnion } from '@google/genai';
 import { getResponseTextFromParts } from '../utils/generateContentResponseUtilities.js';
@@ -700,38 +697,6 @@
               return;
             }
 
-<<<<<<< HEAD
-            const response = convertToFunctionResponse(
-              toolName,
-              callId,
-              toolResult.llmContent,
-            );
-            const successResponse: ToolCallResponseInfo = {
-              callId,
-              responseParts: response,
-              resultDisplay: toolResult.returnDisplay,
-              error: undefined,
-            };
-
-            this.setStatusInternal(callId, 'success', successResponse);
-
-            // Execute PostToolUse hooks
-            if (this.hookExecutor) {
-              (async () => {
-                try {
-                  await this.hookExecutor!.executeHooks('PostToolUse', {
-                    session_id: sessionId,
-                    transcript_path: await this.config.getTranscriptPath(),
-                    tool_name: toolName,
-                    call_id: callId,
-                    args: scheduledCall.request.args,
-                    result: toolResult.llmContent,
-                  });
-                } catch (error) {
-                  console.warn('PostToolUse hook execution failed:', error);
-                }
-              })();
-=======
             if (toolResult.error === undefined) {
               const response = convertToFunctionResponse(
                 toolName,
@@ -746,6 +711,24 @@
                 errorType: undefined,
               };
               this.setStatusInternal(callId, 'success', successResponse);
+
+              // Execute PostToolUse hooks on success
+              if (this.hookExecutor) {
+                (async () => {
+                  try {
+                    await this.hookExecutor!.executeHooks('PostToolUse', {
+                      session_id: sessionId,
+                      transcript_path: await this.config.getTranscriptPath(),
+                      tool_name: toolName,
+                      call_id: callId,
+                      args: scheduledCall.request.args,
+                      result: toolResult.llmContent,
+                    });
+                  } catch (error) {
+                    console.warn('PostToolUse hook execution failed:', error);
+                  }
+                })();
+              }
             } else {
               // It is a failure
               const error = new Error(toolResult.error.message);
@@ -755,7 +738,24 @@
                 toolResult.error.type,
               );
               this.setStatusInternal(callId, 'error', errorResponse);
->>>>>>> 820169ba
+
+              // Execute PostToolUse hooks even on error
+              if (this.hookExecutor) {
+                (async () => {
+                  try {
+                    await this.hookExecutor!.executeHooks('PostToolUse', {
+                      session_id: sessionId,
+                      transcript_path: await this.config.getTranscriptPath(),
+                      tool_name: toolName,
+                      call_id: callId,
+                      args: scheduledCall.request.args,
+                      result: toolResult.error.message,
+                    });
+                  } catch (error) {
+                    console.warn('PostToolUse hook execution failed:', error);
+                  }
+                })();
+              }
             }
           })
           .catch((executionError: Error) => {
