--- conflicted
+++ resolved
@@ -18,7 +18,6 @@
   logToolCall,
   ToolCallEvent,
   ToolConfirmationPayload,
-  sessionId,
   ToolErrorType,
   AnyDeclarativeTool,
   AnyToolInvocation,
@@ -233,11 +232,7 @@
   onToolCallsUpdate?: ToolCallsUpdateHandler;
   getPreferredEditor: () => EditorType | undefined;
   config: Config;
-<<<<<<< HEAD
-  hookExecutor?: import('../hooks/hookExecutor.js').HookExecutor;
-=======
   onEditorClose: () => void;
->>>>>>> bc60257e
 }
 
 export class CoreToolScheduler {
@@ -248,9 +243,6 @@
   private onToolCallsUpdate?: ToolCallsUpdateHandler;
   private getPreferredEditor: () => EditorType | undefined;
   private config: Config;
-<<<<<<< HEAD
-  private hookExecutor?: import('../hooks/hookExecutor.js').HookExecutor;
-=======
   private onEditorClose: () => void;
   private isFinalizingToolCalls = false;
   private isScheduling = false;
@@ -260,7 +252,6 @@
     resolve: () => void;
     reject: (reason?: Error) => void;
   }> = [];
->>>>>>> bc60257e
 
   constructor(options: CoreToolSchedulerOptions) {
     this.config = options.config;
@@ -269,11 +260,7 @@
     this.onAllToolCallsComplete = options.onAllToolCallsComplete;
     this.onToolCallsUpdate = options.onToolCallsUpdate;
     this.getPreferredEditor = options.getPreferredEditor;
-<<<<<<< HEAD
-    this.hookExecutor = options.hookExecutor;
-=======
     this.onEditorClose = options.onEditorClose;
->>>>>>> bc60257e
   }
 
   private setStatusInternal(
@@ -818,7 +805,7 @@
         (call) => call.status === 'scheduled',
       );
 
-      callsToExecute.forEach(async (toolCall) => {
+      callsToExecute.forEach((toolCall) => {
         if (toolCall.status !== 'scheduled') return;
 
         const scheduledCall = toolCall;
@@ -841,30 +828,8 @@
               }
             : undefined;
 
-<<<<<<< HEAD
-        // Execute PreToolUse hooks
-        if (this.hookExecutor) {
-          (async () => {
-            try {
-              await this.hookExecutor!.executeHooks('PreToolUse', {
-                session_id: sessionId,
-                transcript_path: await this.config.getTranscriptPath(),
-                tool_name: toolName,
-                call_id: callId,
-                args: scheduledCall.request.args,
-              });
-            } catch (error) {
-              console.warn('PreToolUse hook execution failed:', error);
-            }
-          })();
-        }
-
-        scheduledCall.tool
-          .execute(scheduledCall.request.args, signal, liveOutputCallback)
-=======
         invocation
           .execute(signal, liveOutputCallback)
->>>>>>> bc60257e
           .then(async (toolResult: ToolResult) => {
             if (signal.aborted) {
               this.setStatusInternal(
@@ -889,24 +854,6 @@
                 errorType: undefined,
               };
               this.setStatusInternal(callId, 'success', successResponse);
-
-              // Execute PostToolUse hooks on success
-              if (this.hookExecutor) {
-                (async () => {
-                  try {
-                    await this.hookExecutor!.executeHooks('PostToolUse', {
-                      session_id: sessionId,
-                      transcript_path: await this.config.getTranscriptPath(),
-                      tool_name: toolName,
-                      call_id: callId,
-                      args: scheduledCall.request.args,
-                      result: toolResult.llmContent,
-                    });
-                  } catch (error) {
-                    console.warn('PostToolUse hook execution failed:', error);
-                  }
-                })();
-              }
             } else {
               // It is a failure
               const error = new Error(toolResult.error.message);
@@ -916,24 +863,6 @@
                 toolResult.error.type,
               );
               this.setStatusInternal(callId, 'error', errorResponse);
-
-              // Execute PostToolUse hooks even on error
-              if (this.hookExecutor) {
-                (async () => {
-                  try {
-                    await this.hookExecutor!.executeHooks('PostToolUse', {
-                      session_id: sessionId,
-                      transcript_path: await this.config.getTranscriptPath(),
-                      tool_name: toolName,
-                      call_id: callId,
-                      args: scheduledCall.request.args,
-                      result: toolResult.error?.message || 'Unknown error',
-                    });
-                  } catch (error) {
-                    console.warn('PostToolUse hook execution failed:', error);
-                  }
-                })();
-              }
             }
           })
           .catch((executionError: Error) => {
@@ -948,24 +877,6 @@
                 ToolErrorType.UNHANDLED_EXCEPTION,
               ),
             );
-
-            // Execute PostToolUse hooks even on error
-            if (this.hookExecutor) {
-              (async () => {
-                try {
-                  await this.hookExecutor!.executeHooks('PostToolUse', {
-                    session_id: sessionId,
-                    transcript_path: await this.config.getTranscriptPath(),
-                    tool_name: toolName,
-                    call_id: callId,
-                    args: scheduledCall.request.args,
-                    error: executionError.message,
-                  });
-                } catch (error) {
-                  console.warn('PostToolUse hook execution failed:', error);
-                }
-              })();
-            }
           });
       });
     }
@@ -986,10 +897,6 @@
       for (const call of completedCalls) {
         logToolCall(this.config, new ToolCallEvent(call));
       }
-
-      // Note: Stop hooks are now handled by useIdleStopHook in the UI layer
-      // to prevent premature execution during tool transitions
-      // Individual tool completion doesn't necessarily mean the entire response is complete
 
       if (this.onAllToolCallsComplete) {
         this.isFinalizingToolCalls = true;
