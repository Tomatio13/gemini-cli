--- conflicted
+++ resolved
@@ -284,15 +284,12 @@
     for await (const event of resultStream) {
       yield event;
     }
-<<<<<<< HEAD
     
     //TODO: this is temporary solution avoid the JSON formatting error for custom providers
     const authType = this.config.getContentGeneratorConfig()?.authType;
     const isCustomProvider = authType === 'openai-compatible' || authType === 'anthropic' || authType === 'local-llm';
 
     if (!turn.pendingToolCalls.length && signal && !signal.aborted && !isCustomProvider) {
-=======
-    if (!turn.pendingToolCalls.length && signal && !signal.aborted) {
       // Check if model was switched during the call (likely due to quota error)
       const currentModel = this.config.getModel();
       if (currentModel !== initialModel) {
@@ -301,7 +298,6 @@
         return turn;
       }
 
->>>>>>> 5ecc1372
       const nextSpeakerCheck = await checkNextSpeaker(
         this.getChat(),
         this,
