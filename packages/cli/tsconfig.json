--- conflicted
+++ resolved
@@ -3,15 +3,8 @@
   "compilerOptions": {
     "outDir": "dist",
     "jsx": "react-jsx",
-<<<<<<< HEAD
-    "lib": ["DOM", "DOM.Iterable", "ES2020"],
-    "types": ["node", "vitest/globals"],
-    "resolveJsonModule": true,
-    "esModuleInterop": true
-=======
     "lib": ["DOM", "DOM.Iterable", "ES2022"],
     "types": ["node", "vitest/globals"]
->>>>>>> fb751c54
   },
   "include": [
     "index.ts",
