--- conflicted
+++ resolved
@@ -12,11 +12,8 @@
   shutdownTelemetry,
   isTelemetrySdkInitialized,
   GeminiEventType,
-<<<<<<< HEAD
   sessionId,
-=======
   ToolErrorType,
->>>>>>> 820169ba
 } from '@google/gemini-cli-core';
 import { Content, Part, FunctionCall } from '@google/genai';
 
