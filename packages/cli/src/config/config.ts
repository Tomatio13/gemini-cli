--- conflicted
+++ resolved
@@ -50,13 +50,8 @@
   telemetryTarget: string | undefined;
   telemetryOtlpEndpoint: string | undefined;
   telemetryLogPrompts: boolean | undefined;
-<<<<<<< HEAD
   'auth-type': string | undefined;
-  'allowed-mcp-server-names': string | undefined;
-  allowedMcpServerNames: string | undefined;
-=======
   allowedMcpServerNames: string[] | undefined;
->>>>>>> 5ecc1372
   extensions: string[] | undefined;
   listExtensions: boolean | undefined;
 }
