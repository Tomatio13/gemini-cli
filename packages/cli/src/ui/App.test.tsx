/**
 * @license
 * Copyright 2025 Google LLC
 * SPDX-License-Identifier: Apache-2.0
 */

import { describe, it, expect, vi, beforeEach, afterEach, Mock } from 'vitest';
import { render } from 'ink-testing-library';
import { AppWrapper as App } from './App.js';
import {
  Config as ServerConfig,
  MCPServerConfig,
  ApprovalMode,
  ToolRegistry,
  AccessibilitySettings,
  SandboxConfig,
  GeminiClient,
  ideContext,
} from '@google/gemini-cli-core';
import { LoadedSettings, SettingsFile, Settings } from '../config/settings.js';
import process from 'node:process';
import { useGeminiStream } from './hooks/useGeminiStream.js';
import { StreamingState } from './types.js';
import { Tips } from './components/Tips.js';

// Define a more complete mock server config based on actual Config
interface MockServerConfig {
  apiKey: string;
  model: string;
  sandbox?: SandboxConfig;
  targetDir: string;
  debugMode: boolean;
  question?: string;
  fullContext: boolean;
  coreTools?: string[];
  toolDiscoveryCommand?: string;
  toolCallCommand?: string;
  mcpServerCommand?: string;
  mcpServers?: Record<string, MCPServerConfig>; // Use imported MCPServerConfig
  userAgent: string;
  userMemory: string;
  geminiMdFileCount: number;
  approvalMode: ApprovalMode;
  vertexai?: boolean;
  showMemoryUsage?: boolean;
  accessibility?: AccessibilitySettings;
  embeddingModel: string;

  getApiKey: Mock<() => string>;
  getModel: Mock<() => string>;
  getSandbox: Mock<() => SandboxConfig | undefined>;
  getTargetDir: Mock<() => string>;
  getToolRegistry: Mock<() => ToolRegistry>; // Use imported ToolRegistry type
  getDebugMode: Mock<() => boolean>;
  getQuestion: Mock<() => string | undefined>;
  getFullContext: Mock<() => boolean>;
  getCoreTools: Mock<() => string[] | undefined>;
  getToolDiscoveryCommand: Mock<() => string | undefined>;
  getToolCallCommand: Mock<() => string | undefined>;
  getMcpServerCommand: Mock<() => string | undefined>;
  getMcpServers: Mock<() => Record<string, MCPServerConfig> | undefined>;
  getExtensions: Mock<
    () => Array<{ name: string; version: string; isActive: boolean }>
  >;
  getBlockedMcpServers: Mock<
    () => Array<{ name: string; extensionName: string }>
  >;
  getUserAgent: Mock<() => string>;
  getUserMemory: Mock<() => string>;
  setUserMemory: Mock<(newUserMemory: string) => void>;
  getGeminiMdFileCount: Mock<() => number>;
  setGeminiMdFileCount: Mock<(count: number) => void>;
  getApprovalMode: Mock<() => ApprovalMode>;
  setApprovalMode: Mock<(skip: ApprovalMode) => void>;
  getVertexAI: Mock<() => boolean | undefined>;
  getShowMemoryUsage: Mock<() => boolean>;
  getAccessibility: Mock<() => AccessibilitySettings>;
  getProjectRoot: Mock<() => string | undefined>;
  getAllGeminiMdFilenames: Mock<() => string[]>;
  getGeminiClient: Mock<() => GeminiClient | undefined>;
  getUserTier: Mock<() => Promise<string | undefined>>;
}

// Mock @google/gemini-cli-core and its Config class
vi.mock('@google/gemini-cli-core', async (importOriginal) => {
  const actualCore =
    await importOriginal<typeof import('@google/gemini-cli-core')>();
  const ConfigClassMock = vi
    .fn()
    .mockImplementation((optionsPassedToConstructor) => {
      const opts = { ...optionsPassedToConstructor }; // Clone
      // Basic mock structure, will be extended by the instance in tests
      return {
        apiKey: opts.apiKey || 'test-key',
        model: opts.model || 'test-model-in-mock-factory',
        sandbox: opts.sandbox,
        targetDir: opts.targetDir || '/test/dir',
        debugMode: opts.debugMode || false,
        question: opts.question,
        fullContext: opts.fullContext ?? false,
        coreTools: opts.coreTools,
        toolDiscoveryCommand: opts.toolDiscoveryCommand,
        toolCallCommand: opts.toolCallCommand,
        mcpServerCommand: opts.mcpServerCommand,
        mcpServers: opts.mcpServers,
        userAgent: opts.userAgent || 'test-agent',
        userMemory: opts.userMemory || '',
        geminiMdFileCount: opts.geminiMdFileCount || 0,
        approvalMode: opts.approvalMode ?? ApprovalMode.DEFAULT,
        vertexai: opts.vertexai,
        showMemoryUsage: opts.showMemoryUsage ?? false,
        accessibility: opts.accessibility ?? {},
        embeddingModel: opts.embeddingModel || 'test-embedding-model',

        getApiKey: vi.fn(() => opts.apiKey || 'test-key'),
        getModel: vi.fn(() => opts.model || 'test-model-in-mock-factory'),
        getSandbox: vi.fn(() => opts.sandbox),
        getTargetDir: vi.fn(() => opts.targetDir || '/test/dir'),
        getToolRegistry: vi.fn(() => ({}) as ToolRegistry), // Simple mock
        getDebugMode: vi.fn(() => opts.debugMode || false),
        getQuestion: vi.fn(() => opts.question),
        getFullContext: vi.fn(() => opts.fullContext ?? false),
        getCoreTools: vi.fn(() => opts.coreTools),
        getToolDiscoveryCommand: vi.fn(() => opts.toolDiscoveryCommand),
        getToolCallCommand: vi.fn(() => opts.toolCallCommand),
        getMcpServerCommand: vi.fn(() => opts.mcpServerCommand),
        getMcpServers: vi.fn(() => opts.mcpServers),
        getPromptRegistry: vi.fn(),
        getExtensions: vi.fn(() => []),
        getBlockedMcpServers: vi.fn(() => []),
        getUserAgent: vi.fn(() => opts.userAgent || 'test-agent'),
        getUserMemory: vi.fn(() => opts.userMemory || ''),
        setUserMemory: vi.fn(),
        getGeminiMdFileCount: vi.fn(() => opts.geminiMdFileCount || 0),
        setGeminiMdFileCount: vi.fn(),
        getApprovalMode: vi.fn(() => opts.approvalMode ?? ApprovalMode.DEFAULT),
        setApprovalMode: vi.fn(),
        getVertexAI: vi.fn(() => opts.vertexai),
        getShowMemoryUsage: vi.fn(() => opts.showMemoryUsage ?? false),
        getAccessibility: vi.fn(() => opts.accessibility ?? {}),
        getProjectRoot: vi.fn(() => opts.targetDir),
        getGeminiClient: vi.fn(() => ({
          getUserTier: vi.fn(),
        })),
        getCheckpointingEnabled: vi.fn(() => opts.checkpointing ?? true),
        getAllGeminiMdFilenames: vi.fn(() => ['GEMINI.md']),
        setFlashFallbackHandler: vi.fn(),
        getSessionId: vi.fn(() => 'test-session-id'),
        getUserTier: vi.fn().mockResolvedValue(undefined),
        getIdeMode: vi.fn(() => false),
      };
    });

  const ideContextMock = {
    getOpenFilesContext: vi.fn(),
    subscribeToOpenFiles: vi.fn(() => vi.fn()), // subscribe returns an unsubscribe function
  };

  return {
    ...actualCore,
    Config: ConfigClassMock,
    MCPServerConfig: actualCore.MCPServerConfig,
    getAllGeminiMdFilenames: vi.fn(() => ['GEMINI.md']),
    ideContext: ideContextMock,
  };
});

// Mock heavy dependencies or those with side effects
vi.mock('./hooks/useGeminiStream', () => ({
  useGeminiStream: vi.fn(() => ({
    streamingState: 'Idle',
    submitQuery: vi.fn(),
    initError: null,
    pendingHistoryItems: [],
  })),
}));

vi.mock('./hooks/useAuthCommand', () => ({
  useAuthCommand: vi.fn(() => ({
    isAuthDialogOpen: false,
    openAuthDialog: vi.fn(),
    handleAuthSelect: vi.fn(),
    handleAuthHighlight: vi.fn(),
    isAuthenticating: false,
    cancelAuthentication: vi.fn(),
  })),
}));

vi.mock('./hooks/useLogger', () => ({
  useLogger: vi.fn(() => ({
    getPreviousUserMessages: vi.fn().mockResolvedValue([]),
  })),
}));

vi.mock('../config/config.js', async (importOriginal) => {
  const actual = await importOriginal();
  return {
    // @ts-expect-error - this is fine
    ...actual,
    loadHierarchicalGeminiMemory: vi
      .fn()
      .mockResolvedValue({ memoryContent: '', fileCount: 0 }),
  };
});

vi.mock('./components/Tips.js', () => ({
  Tips: vi.fn(() => null),
}));

vi.mock('./components/Header.js', () => ({
  Header: vi.fn(() => null),
}));

describe('App UI', () => {
  let mockConfig: MockServerConfig;
  let mockSettings: LoadedSettings;
  let mockVersion: string;
  let currentUnmount: (() => void) | undefined;

  const createMockSettings = (
    settings: {
      system?: Partial<Settings>;
      user?: Partial<Settings>;
      workspace?: Partial<Settings>;
    } = {},
  ): LoadedSettings => {
    const systemSettingsFile: SettingsFile = {
      path: '/system/settings.json',
      settings: settings.system || {},
    };
    const userSettingsFile: SettingsFile = {
      path: '/user/settings.json',
      settings: settings.user || {},
    };
    const workspaceSettingsFile: SettingsFile = {
      path: '/workspace/.gemini/settings.json',
      settings: settings.workspace || {},
    };
    return new LoadedSettings(
      systemSettingsFile,
      userSettingsFile,
      workspaceSettingsFile,
      [],
    );
  };

  beforeEach(() => {
    const ServerConfigMocked = vi.mocked(ServerConfig, true);
    mockConfig = new ServerConfigMocked({
      embeddingModel: 'test-embedding-model',
      sandbox: undefined,
      targetDir: '/test/dir',
      debugMode: false,
      userMemory: '',
      geminiMdFileCount: 0,
      showMemoryUsage: false,
      sessionId: 'test-session-id',
      cwd: '/tmp',
      model: 'model',
    }) as unknown as MockServerConfig;
    mockVersion = '0.0.0-test';

    // Ensure the getShowMemoryUsage mock function is specifically set up if not covered by constructor mock
    if (!mockConfig.getShowMemoryUsage) {
      mockConfig.getShowMemoryUsage = vi.fn(() => false);
    }
    mockConfig.getShowMemoryUsage.mockReturnValue(false); // Default for most tests

    // Ensure a theme is set so the theme dialog does not appear.
    mockSettings = createMockSettings({ workspace: { theme: 'Default' } });
    vi.mocked(ideContext.getOpenFilesContext).mockReturnValue(undefined);
  });

  afterEach(() => {
    if (currentUnmount) {
      currentUnmount();
      currentUnmount = undefined;
    }
    vi.clearAllMocks(); // Clear mocks after each test
  });

  it('should display active file when available', async () => {
    vi.mocked(ideContext.getOpenFilesContext).mockReturnValue({
      activeFile: '/path/to/my-file.ts',
      recentOpenFiles: [{ filePath: '/path/to/my-file.ts', content: 'hello' }],
      selectedText: 'hello',
    });

    const { lastFrame, unmount } = render(
      <App
        config={mockConfig as unknown as ServerConfig}
        settings={mockSettings}
        version={mockVersion}
      />,
    );
    currentUnmount = unmount;
    await Promise.resolve();
    expect(lastFrame()).toContain('1 recent file (ctrl+e to view)');
  });

  it('should not display active file when not available', async () => {
    vi.mocked(ideContext.getOpenFilesContext).mockReturnValue({
      activeFile: '',
    });

    const { lastFrame, unmount } = render(
      <App
        config={mockConfig as unknown as ServerConfig}
        settings={mockSettings}
        version={mockVersion}
      />,
    );
    currentUnmount = unmount;
    await Promise.resolve();
    expect(lastFrame()).not.toContain('Open File');
  });

  it('should display active file and other context', async () => {
    vi.mocked(ideContext.getOpenFilesContext).mockReturnValue({
      activeFile: '/path/to/my-file.ts',
      recentOpenFiles: [{ filePath: '/path/to/my-file.ts', content: 'hello' }],
      selectedText: 'hello',
    });
    mockConfig.getGeminiMdFileCount.mockReturnValue(1);
    mockConfig.getAllGeminiMdFilenames.mockReturnValue(['GEMINI.md']);

    const { lastFrame, unmount } = render(
      <App
        config={mockConfig as unknown as ServerConfig}
        settings={mockSettings}
        version={mockVersion}
      />,
    );
    currentUnmount = unmount;
    await Promise.resolve();
    expect(lastFrame()).toContain(
      'Using: 1 recent file (ctrl+e to view) | 1 GEMINI.md file',
    );
  });

  it('should display default "GEMINI.md" in footer when contextFileName is not set and count is 1', async () => {
    mockConfig.getGeminiMdFileCount.mockReturnValue(1);
    mockConfig.getAllGeminiMdFilenames.mockReturnValue(['GEMINI.md']);
    // For this test, ensure showMemoryUsage is false or debugMode is false if it relies on that
    mockConfig.getDebugMode.mockReturnValue(false);
    mockConfig.getShowMemoryUsage.mockReturnValue(false);

    const { lastFrame, unmount } = render(
      <App
        config={mockConfig as unknown as ServerConfig}
        settings={mockSettings}
        version={mockVersion}
      />,
    );
    currentUnmount = unmount;
    await Promise.resolve(); // Wait for any async updates
    expect(lastFrame()).toContain('Using: 1 GEMINI.md file');
  });

  it('should display default "GEMINI.md" with plural when contextFileName is not set and count is > 1', async () => {
    mockConfig.getGeminiMdFileCount.mockReturnValue(2);
    mockConfig.getAllGeminiMdFilenames.mockReturnValue([
      'GEMINI.md',
      'GEMINI.md',
    ]);
    mockConfig.getDebugMode.mockReturnValue(false);
    mockConfig.getShowMemoryUsage.mockReturnValue(false);

    const { lastFrame, unmount } = render(
      <App
        config={mockConfig as unknown as ServerConfig}
        settings={mockSettings}
        version={mockVersion}
      />,
    );
    currentUnmount = unmount;
    await Promise.resolve();
    expect(lastFrame()).toContain('Using: 2 GEMINI.md files');
  });

  it('should display custom contextFileName in footer when set and count is 1', async () => {
    mockSettings = createMockSettings({
      workspace: { contextFileName: 'AGENTS.md', theme: 'Default' },
    });
    mockConfig.getGeminiMdFileCount.mockReturnValue(1);
    mockConfig.getAllGeminiMdFilenames.mockReturnValue(['AGENTS.md']);
    mockConfig.getDebugMode.mockReturnValue(false);
    mockConfig.getShowMemoryUsage.mockReturnValue(false);

    const { lastFrame, unmount } = render(
      <App
        config={mockConfig as unknown as ServerConfig}
        settings={mockSettings}
        version={mockVersion}
      />,
    );
    currentUnmount = unmount;
    await Promise.resolve();
    expect(lastFrame()).toContain('Using: 1 AGENTS.md file');
  });

  it('should display a generic message when multiple context files with different names are provided', async () => {
    mockSettings = createMockSettings({
      workspace: {
        contextFileName: ['AGENTS.md', 'CONTEXT.md'],
        theme: 'Default',
      },
    });
    mockConfig.getGeminiMdFileCount.mockReturnValue(2);
    mockConfig.getAllGeminiMdFilenames.mockReturnValue([
      'AGENTS.md',
      'CONTEXT.md',
    ]);
    mockConfig.getDebugMode.mockReturnValue(false);
    mockConfig.getShowMemoryUsage.mockReturnValue(false);

    const { lastFrame, unmount } = render(
      <App
        config={mockConfig as unknown as ServerConfig}
        settings={mockSettings}
        version={mockVersion}
      />,
    );
    currentUnmount = unmount;
    await Promise.resolve();
    expect(lastFrame()).toContain('Using: 2 context files');
  });

  it('should display custom contextFileName with plural when set and count is > 1', async () => {
    mockSettings = createMockSettings({
      workspace: { contextFileName: 'MY_NOTES.TXT', theme: 'Default' },
    });
    mockConfig.getGeminiMdFileCount.mockReturnValue(3);
    mockConfig.getAllGeminiMdFilenames.mockReturnValue([
      'MY_NOTES.TXT',
      'MY_NOTES.TXT',
      'MY_NOTES.TXT',
    ]);
    mockConfig.getDebugMode.mockReturnValue(false);
    mockConfig.getShowMemoryUsage.mockReturnValue(false);

    const { lastFrame, unmount } = render(
      <App
        config={mockConfig as unknown as ServerConfig}
        settings={mockSettings}
        version={mockVersion}
      />,
    );
    currentUnmount = unmount;
    await Promise.resolve();
    expect(lastFrame()).toContain('Using: 3 MY_NOTES.TXT files');
  });

  it('should not display context file message if count is 0, even if contextFileName is set', async () => {
    mockSettings = createMockSettings({
      workspace: { contextFileName: 'ANY_FILE.MD', theme: 'Default' },
    });
    mockConfig.getGeminiMdFileCount.mockReturnValue(0);
    mockConfig.getAllGeminiMdFilenames.mockReturnValue([]);
    mockConfig.getDebugMode.mockReturnValue(false);
    mockConfig.getShowMemoryUsage.mockReturnValue(false);

    const { lastFrame, unmount } = render(
      <App
        config={mockConfig as unknown as ServerConfig}
        settings={mockSettings}
        version={mockVersion}
      />,
    );
    currentUnmount = unmount;
    await Promise.resolve();
    expect(lastFrame()).not.toContain('ANY_FILE.MD');
  });

  it('should display GEMINI.md and MCP server count when both are present', async () => {
    mockConfig.getGeminiMdFileCount.mockReturnValue(2);
    mockConfig.getAllGeminiMdFilenames.mockReturnValue([
      'GEMINI.md',
      'GEMINI.md',
    ]);
    mockConfig.getMcpServers.mockReturnValue({
      server1: {} as MCPServerConfig,
    });
    mockConfig.getDebugMode.mockReturnValue(false);
    mockConfig.getShowMemoryUsage.mockReturnValue(false);

    const { lastFrame, unmount } = render(
      <App
        config={mockConfig as unknown as ServerConfig}
        settings={mockSettings}
        version={mockVersion}
      />,
    );
    currentUnmount = unmount;
    await Promise.resolve();
    expect(lastFrame()).toContain('1 MCP server');
  });

  it('should display only MCP server count when GEMINI.md count is 0', async () => {
    mockConfig.getGeminiMdFileCount.mockReturnValue(0);
    mockConfig.getAllGeminiMdFilenames.mockReturnValue([]);
    mockConfig.getMcpServers.mockReturnValue({
      server1: {} as MCPServerConfig,
      server2: {} as MCPServerConfig,
    });
    mockConfig.getDebugMode.mockReturnValue(false);
    mockConfig.getShowMemoryUsage.mockReturnValue(false);

    const { lastFrame, unmount } = render(
      <App
        config={mockConfig as unknown as ServerConfig}
        settings={mockSettings}
        version={mockVersion}
      />,
    );
    currentUnmount = unmount;
    await Promise.resolve();
    expect(lastFrame()).toContain('Using: 2 MCP servers (ctrl+t to view)');
  });

  it('should display Tips component by default', async () => {
    const { unmount } = render(
      <App
        config={mockConfig as unknown as ServerConfig}
        settings={mockSettings}
        version={mockVersion}
      />,
    );
    currentUnmount = unmount;
    await Promise.resolve();
    expect(vi.mocked(Tips)).toHaveBeenCalled();
  });

  it('should not display Tips component when hideTips is true', async () => {
    mockSettings = createMockSettings({
      workspace: {
        hideTips: true,
      },
    });

    const { unmount } = render(
      <App
        config={mockConfig as unknown as ServerConfig}
        settings={mockSettings}
        version={mockVersion}
      />,
    );
    currentUnmount = unmount;
    await Promise.resolve();
    expect(vi.mocked(Tips)).not.toHaveBeenCalled();
  });

  it('should display Header component by default', async () => {
    const { Header } = await import('./components/Header.js');
    const { unmount } = render(
      <App
        config={mockConfig as unknown as ServerConfig}
        settings={mockSettings}
        version={mockVersion}
      />,
    );
    currentUnmount = unmount;
    await Promise.resolve();
    expect(vi.mocked(Header)).toHaveBeenCalled();
  });

  it('should not display Header component when hideBanner is true', async () => {
    const { Header } = await import('./components/Header.js');
    mockSettings = createMockSettings({
      user: { hideBanner: true },
    });

    const { unmount } = render(
      <App
        config={mockConfig as unknown as ServerConfig}
        settings={mockSettings}
        version={mockVersion}
      />,
    );
    currentUnmount = unmount;
    await Promise.resolve();
    expect(vi.mocked(Header)).not.toHaveBeenCalled();
  });

  it('should show tips if system says show, but workspace and user settings say hide', async () => {
    mockSettings = createMockSettings({
      system: { hideTips: false },
      user: { hideTips: true },
      workspace: { hideTips: true },
    });

    const { unmount } = render(
      <App
        config={mockConfig as unknown as ServerConfig}
        settings={mockSettings}
        version={mockVersion}
      />,
    );
    currentUnmount = unmount;
    await Promise.resolve();
    expect(vi.mocked(Tips)).toHaveBeenCalled();
  });

  describe('when no theme is set', () => {
    let originalNoColor: string | undefined;

    beforeEach(() => {
      originalNoColor = process.env.NO_COLOR;
      // Ensure no theme is set for these tests
      mockSettings = createMockSettings({});
      mockConfig.getDebugMode.mockReturnValue(false);
      mockConfig.getShowMemoryUsage.mockReturnValue(false);
    });

    afterEach(() => {
      process.env.NO_COLOR = originalNoColor;
    });

    it('should display theme dialog if NO_COLOR is not set', async () => {
      delete process.env.NO_COLOR;

      const { lastFrame, unmount } = render(
        <App
          config={mockConfig as unknown as ServerConfig}
          settings={mockSettings}
          version={mockVersion}
        />,
      );
      currentUnmount = unmount;

<<<<<<< HEAD
      expect(lastFrame()).toContain('テーマを選択');
=======
      expect(lastFrame()).toContain("I'm Feeling Lucky (esc to cancel");
>>>>>>> fb751c54
    });

    it('should display a message if NO_COLOR is set', async () => {
      process.env.NO_COLOR = 'true';

      const { lastFrame, unmount } = render(
        <App
          config={mockConfig as unknown as ServerConfig}
          settings={mockSettings}
          version={mockVersion}
        />,
      );
      currentUnmount = unmount;

      expect(lastFrame()).toContain("I'm Feeling Lucky (esc to cancel");
      expect(lastFrame()).not.toContain('Select Theme');
    });
  });

  describe('with initial prompt from --prompt-interactive', () => {
    it('should submit the initial prompt automatically', async () => {
      const mockSubmitQuery = vi.fn();

      mockConfig.getQuestion = vi.fn(() => 'hello from prompt-interactive');

      vi.mocked(useGeminiStream).mockReturnValue({
        streamingState: StreamingState.Idle,
        submitQuery: mockSubmitQuery,
        initError: null,
        pendingHistoryItems: [],
        thought: null,
      });

      mockConfig.getGeminiClient.mockReturnValue({
        isInitialized: vi.fn(() => true),
        getUserTier: vi.fn(),
      } as unknown as GeminiClient);

      const { unmount, rerender } = render(
        <App
          config={mockConfig as unknown as ServerConfig}
          settings={mockSettings}
          version={mockVersion}
        />,
      );
      currentUnmount = unmount;

      // Force a re-render to trigger useEffect
      rerender(
        <App
          config={mockConfig as unknown as ServerConfig}
          settings={mockSettings}
          version={mockVersion}
        />,
      );

      await new Promise((resolve) => setTimeout(resolve, 0));

      expect(mockSubmitQuery).toHaveBeenCalledWith(
        'hello from prompt-interactive',
      );
    });
  });
});<|MERGE_RESOLUTION|>--- conflicted
+++ resolved
@@ -628,11 +628,7 @@
       );
       currentUnmount = unmount;
 
-<<<<<<< HEAD
-      expect(lastFrame()).toContain('テーマを選択');
-=======
       expect(lastFrame()).toContain("I'm Feeling Lucky (esc to cancel");
->>>>>>> fb751c54
     });
 
     it('should display a message if NO_COLOR is set', async () => {
