/**
 * @license
 * Copyright 2025 Google LLC
 * SPDX-License-Identifier: Apache-2.0
 */

import { useCallback, useEffect, useMemo, useState, useRef } from 'react';
import {
  Box,
  DOMElement,
  measureElement,
  Static,
  Text,
  useStdin,
  useStdout,
  useInput,
  type Key as InkKeyType,
} from 'ink';
import { StreamingState, type HistoryItem, MessageType } from './types.js';
import { useTerminalSize } from './hooks/useTerminalSize.js';
import { useGeminiStream } from './hooks/useGeminiStream.js';
import { useLoadingIndicator } from './hooks/useLoadingIndicator.js';
import { useThemeCommand } from './hooks/useThemeCommand.js';
import { useAuthCommand } from './hooks/useAuthCommand.js';
import { useEditorSettings } from './hooks/useEditorSettings.js';
import { useSlashCommandProcessor } from './hooks/slashCommandProcessor.js';
import { useAutoAcceptIndicator } from './hooks/useAutoAcceptIndicator.js';
import { useConsoleMessages } from './hooks/useConsoleMessages.js';
import { Header } from './components/Header.js';
import { LoadingIndicator } from './components/LoadingIndicator.js';
import { AutoAcceptIndicator } from './components/AutoAcceptIndicator.js';
import { ShellModeIndicator } from './components/ShellModeIndicator.js';
import { InputPrompt } from './components/InputPrompt.js';
import { Footer } from './components/Footer.js';
import { ThemeDialog } from './components/ThemeDialog.js';
import { AuthDialog } from './components/AuthDialog.js';
import { AuthInProgress } from './components/AuthInProgress.js';
import { EditorSettingsDialog } from './components/EditorSettingsDialog.js';
import { ShellConfirmationDialog } from './components/ShellConfirmationDialog.js';
import { Colors } from './colors.js';
import { Help } from './components/Help.js';
import { loadHierarchicalGeminiMemory } from '../config/config.js';
import { LoadedSettings } from '../config/settings.js';
import { Tips } from './components/Tips.js';
import { ConsolePatcher } from './utils/ConsolePatcher.js';
import { registerCleanup } from '../utils/cleanup.js';
import { DetailedMessagesDisplay } from './components/DetailedMessagesDisplay.js';
import { HistoryItemDisplay } from './components/HistoryItemDisplay.js';
import { ContextSummaryDisplay } from './components/ContextSummaryDisplay.js';
import { IDEContextDetailDisplay } from './components/IDEContextDetailDisplay.js';
import { useHistory } from './hooks/useHistoryManager.js';
import process from 'node:process';
import {
  getErrorMessage,
  type Config,
  getAllGeminiMdFilenames,
  ApprovalMode,
  isEditorAvailable,
  EditorType,
  FlashFallbackEvent,
  logFlashFallback,
  AuthType,
  type IdeContext,
  ideContext,
} from '@google/gemini-cli-core';
import { validateAuthMethod } from '../config/auth.js';
import { useLogger } from './hooks/useLogger.js';
import { StreamingContext } from './contexts/StreamingContext.js';
import {
  SessionStatsProvider,
  useSessionStats,
} from './contexts/SessionContext.js';
import { useGitBranchName } from './hooks/useGitBranchName.js';
import { useFocus } from './hooks/useFocus.js';
import { useBracketedPaste } from './hooks/useBracketedPaste.js';
import { useTextBuffer } from './components/shared/text-buffer.js';
import { useVimMode, VimModeProvider } from './contexts/VimModeContext.js';
import { useVim } from './hooks/vim.js';
import * as fs from 'fs';
import { UpdateNotification } from './components/UpdateNotification.js';
import { useIdleStopHook } from './hooks/useIdleStopHook.js';
import {
  isProQuotaExceededError,
  isGenericQuotaExceededError,
  UserTierId,
} from '@google/gemini-cli-core';
import { UpdateObject } from './utils/updateCheck.js';
import ansiEscapes from 'ansi-escapes';
import { OverflowProvider } from './contexts/OverflowContext.js';
import { ShowMoreLines } from './components/ShowMoreLines.js';
import { PrivacyNotice } from './privacy/PrivacyNotice.js';
import { setUpdateHandler } from '../utils/handleAutoUpdate.js';
import { appEvents, AppEvent } from '../utils/events.js';

const CTRL_EXIT_PROMPT_DURATION_MS = 1000;

interface AppProps {
  config: Config;
  settings: LoadedSettings;
  startupWarnings?: string[];
  version: string;
}

export const AppWrapper = (props: AppProps) => (
  <SessionStatsProvider>
    <VimModeProvider settings={props.settings}>
      <App {...props} />
    </VimModeProvider>
  </SessionStatsProvider>
);

const App = ({ config, settings, startupWarnings = [], version }: AppProps) => {
  const isFocused = useFocus();
  useBracketedPaste();
  const [updateInfo, setUpdateInfo] = useState<UpdateObject | null>(null);
  const { stdout } = useStdout();
  const nightly = version.includes('nightly');
  const { history, addItem, clearItems, loadHistory } = useHistory();

  useEffect(() => {
    const cleanup = setUpdateHandler(addItem, setUpdateInfo);
    return cleanup;
  }, [addItem]);

  const {
    consoleMessages,
    handleNewMessage,
    clearConsoleMessages: clearConsoleMessagesState,
  } = useConsoleMessages();

  useEffect(() => {
    const consolePatcher = new ConsolePatcher({
      onNewMessage: handleNewMessage,
      debugMode: config.getDebugMode(),
    });
    consolePatcher.patch();
    registerCleanup(consolePatcher.cleanup);
  }, [handleNewMessage, config]);

  const { stats: sessionStats } = useSessionStats();
  const [staticNeedsRefresh, setStaticNeedsRefresh] = useState(false);
  const [staticKey, setStaticKey] = useState(0);
  const refreshStatic = useCallback(() => {
    stdout.write(ansiEscapes.clearTerminal);
    setStaticKey((prev) => prev + 1);
  }, [setStaticKey, stdout]);

  const [geminiMdFileCount, setGeminiMdFileCount] = useState<number>(0);
  const [debugMessage, setDebugMessage] = useState<string>('');
  const [showHelp, setShowHelp] = useState<boolean>(false);
  const [themeError, setThemeError] = useState<string | null>(null);
  const [authError, setAuthError] = useState<string | null>(null);
  const [editorError, setEditorError] = useState<string | null>(null);
  const [footerHeight, setFooterHeight] = useState<number>(0);
  const [corgiMode, setCorgiMode] = useState(false);
  const [currentModel, setCurrentModel] = useState(config.getModel());
  const [shellModeActive, setShellModeActive] = useState(false);
  const [showErrorDetails, setShowErrorDetails] = useState<boolean>(false);
  const [showToolDescriptions, setShowToolDescriptions] =
    useState<boolean>(false);
  const [showIDEContextDetail, setShowIDEContextDetail] =
    useState<boolean>(false);
  const [ctrlCPressedOnce, setCtrlCPressedOnce] = useState(false);
  const [quittingMessages, setQuittingMessages] = useState<
    HistoryItem[] | null
  >(null);
  const ctrlCTimerRef = useRef<NodeJS.Timeout | null>(null);
  const [ctrlDPressedOnce, setCtrlDPressedOnce] = useState(false);
  const ctrlDTimerRef = useRef<NodeJS.Timeout | null>(null);
  const [constrainHeight, setConstrainHeight] = useState<boolean>(true);
  const [showPrivacyNotice, setShowPrivacyNotice] = useState<boolean>(false);
  const [modelSwitchedFromQuotaError, setModelSwitchedFromQuotaError] =
    useState<boolean>(false);
  const [userTier, setUserTier] = useState<UserTierId | undefined>(undefined);
  const [ideContextState, setIdeContextState] = useState<
    IdeContext | undefined
  >();
  const [isProcessing, setIsProcessing] = useState<boolean>(false);

  useEffect(() => {
    const unsubscribe = ideContext.subscribeToIdeContext(setIdeContextState);
    // Set the initial value
    setIdeContextState(ideContext.getIdeContext());
    return unsubscribe;
  }, []);

  useEffect(() => {
    const openDebugConsole = () => {
      setShowErrorDetails(true);
      setConstrainHeight(false); // Make sure the user sees the full message.
    };
    appEvents.on(AppEvent.OpenDebugConsole, openDebugConsole);

    const logErrorHandler = (errorMessage: unknown) => {
      handleNewMessage({
        type: 'error',
        content: String(errorMessage),
        count: 1,
      });
    };
    appEvents.on(AppEvent.LogError, logErrorHandler);

    return () => {
      appEvents.off(AppEvent.OpenDebugConsole, openDebugConsole);
      appEvents.off(AppEvent.LogError, logErrorHandler);
    };
  }, [handleNewMessage]);

  const openPrivacyNotice = useCallback(() => {
    setShowPrivacyNotice(true);
  }, []);
  const initialPromptSubmitted = useRef(false);

  const errorCount = useMemo(
    () =>
      consoleMessages
        .filter((msg) => msg.type === 'error')
        .reduce((total, msg) => total + msg.count, 0),
    [consoleMessages],
  );

  const {
    isThemeDialogOpen,
    openThemeDialog,
    handleThemeSelect,
    handleThemeHighlight,
  } = useThemeCommand(settings, setThemeError, addItem);

  const {
    isAuthDialogOpen,
    openAuthDialog,
    handleAuthSelect,
    isAuthenticating,
    cancelAuthentication,
  } = useAuthCommand(settings, setAuthError, config);

  useEffect(() => {
    if (settings.merged.selectedAuthType) {
      const error = validateAuthMethod(settings.merged.selectedAuthType);
      if (error) {
        setAuthError(error);
        openAuthDialog();
      }
    }
  }, [settings.merged.selectedAuthType, openAuthDialog, setAuthError]);

  // Sync user tier from config when authentication changes
  useEffect(() => {
    // Only sync when not currently authenticating
    if (!isAuthenticating) {
      setUserTier(config.getGeminiClient()?.getUserTier());
    }
  }, [config, isAuthenticating]);

  const {
    isEditorDialogOpen,
    openEditorDialog,
    handleEditorSelect,
    exitEditorDialog,
  } = useEditorSettings(settings, setEditorError, addItem);

  const toggleCorgiMode = useCallback(() => {
    setCorgiMode((prev) => !prev);
  }, []);

  const performMemoryRefresh = useCallback(async () => {
    addItem(
      {
        type: MessageType.INFO,
        text: 'Refreshing hierarchical memory (GEMINI.md or other context files)...',
      },
      Date.now(),
    );
    try {
      const { memoryContent, fileCount } = await loadHierarchicalGeminiMemory(
        process.cwd(),
        config.getDebugMode(),
        config.getFileService(),
        settings.merged,
        config.getExtensionContextFilePaths(),
        settings.merged.memoryImportFormat || 'tree', // Use setting or default to 'tree'
        config.getFileFilteringOptions(),
      );

      config.setUserMemory(memoryContent);
      config.setGeminiMdFileCount(fileCount);
      setGeminiMdFileCount(fileCount);

      addItem(
        {
          type: MessageType.INFO,
          text: `Memory refreshed successfully. ${memoryContent.length > 0 ? `Loaded ${memoryContent.length} characters from ${fileCount} file(s).` : 'No memory content found.'}`,
        },
        Date.now(),
      );
      if (config.getDebugMode()) {
        console.log(
          `[DEBUG] Refreshed memory content in config: ${memoryContent.substring(0, 200)}...`,
        );
      }
    } catch (error) {
      const errorMessage = getErrorMessage(error);
      addItem(
        {
          type: MessageType.ERROR,
          text: `Error refreshing memory: ${errorMessage}`,
        },
        Date.now(),
      );
      console.error('Error refreshing memory:', error);
    }
  }, [config, addItem, settings.merged]);

  // Watch for model changes (e.g., from Flash fallback)
  useEffect(() => {
    const checkModelChange = () => {
      const configModel = config.getModel();
      if (configModel !== currentModel) {
        setCurrentModel(configModel);
      }
    };

    // Check immediately and then periodically
    checkModelChange();
    const interval = setInterval(checkModelChange, 1000); // Check every second

    return () => clearInterval(interval);
  }, [config, currentModel]);

  // Set up Flash fallback handler
  useEffect(() => {
    const flashFallbackHandler = async (
      currentModel: string,
      fallbackModel: string,
      error?: unknown,
    ): Promise<boolean> => {
      let message: string;

      if (
        config.getContentGeneratorConfig().authType ===
        AuthType.LOGIN_WITH_GOOGLE
      ) {
        // Use actual user tier if available; otherwise, default to FREE tier behavior (safe default)
        const isPaidTier =
          userTier === UserTierId.LEGACY || userTier === UserTierId.STANDARD;

        // Check if this is a Pro quota exceeded error
        if (error && isProQuotaExceededError(error)) {
          if (isPaidTier) {
            message = `⚡ You have reached your daily ${currentModel} quota limit.
⚡ Automatically switching from ${currentModel} to ${fallbackModel} for the remainder of this session.
⚡ To continue accessing the ${currentModel} model today, consider using /auth to switch to using a paid API key from AI Studio at https://aistudio.google.com/apikey`;
          } else {
            message = `⚡ You have reached your daily ${currentModel} quota limit.
⚡ Automatically switching from ${currentModel} to ${fallbackModel} for the remainder of this session.
⚡ To increase your limits, upgrade to a Gemini Code Assist Standard or Enterprise plan with higher limits at https://goo.gle/set-up-gemini-code-assist
⚡ Or you can utilize a Gemini API Key. See: https://goo.gle/gemini-cli-docs-auth#gemini-api-key
⚡ You can switch authentication methods by typing /auth`;
          }
        } else if (error && isGenericQuotaExceededError(error)) {
          if (isPaidTier) {
            message = `⚡ You have reached your daily quota limit.
⚡ Automatically switching from ${currentModel} to ${fallbackModel} for the remainder of this session.
⚡ To continue accessing the ${currentModel} model today, consider using /auth to switch to using a paid API key from AI Studio at https://aistudio.google.com/apikey`;
          } else {
            message = `⚡ You have reached your daily quota limit.
⚡ Automatically switching from ${currentModel} to ${fallbackModel} for the remainder of this session.
⚡ To increase your limits, upgrade to a Gemini Code Assist Standard or Enterprise plan with higher limits at https://goo.gle/set-up-gemini-code-assist
⚡ Or you can utilize a Gemini API Key. See: https://goo.gle/gemini-cli-docs-auth#gemini-api-key
⚡ You can switch authentication methods by typing /auth`;
          }
        } else {
          if (isPaidTier) {
            // Default fallback message for other cases (like consecutive 429s)
            message = `⚡ Automatically switching from ${currentModel} to ${fallbackModel} for faster responses for the remainder of this session.
⚡ Possible reasons for this are that you have received multiple consecutive capacity errors or you have reached your daily ${currentModel} quota limit
⚡ To continue accessing the ${currentModel} model today, consider using /auth to switch to using a paid API key from AI Studio at https://aistudio.google.com/apikey`;
          } else {
            // Default fallback message for other cases (like consecutive 429s)
            message = `⚡ Automatically switching from ${currentModel} to ${fallbackModel} for faster responses for the remainder of this session.
⚡ Possible reasons for this are that you have received multiple consecutive capacity errors or you have reached your daily ${currentModel} quota limit
⚡ To increase your limits, upgrade to a Gemini Code Assist Standard or Enterprise plan with higher limits at https://goo.gle/set-up-gemini-code-assist
⚡ Or you can utilize a Gemini API Key. See: https://goo.gle/gemini-cli-docs-auth#gemini-api-key
⚡ You can switch authentication methods by typing /auth`;
          }
        }

        // Add message to UI history
        addItem(
          {
            type: MessageType.INFO,
            text: message,
          },
          Date.now(),
        );

        // Set the flag to prevent tool continuation
        setModelSwitchedFromQuotaError(true);
        // Set global quota error flag to prevent Flash model calls
        config.setQuotaErrorOccurred(true);
      }

      // Switch model for future use but return false to stop current retry
      config.setModel(fallbackModel);
      config.setFallbackMode(true);
      logFlashFallback(
        config,
        new FlashFallbackEvent(config.getContentGeneratorConfig().authType!),
      );
      return false; // Don't continue with current prompt
    };

    config.setFlashFallbackHandler(flashFallbackHandler);
  }, [config, addItem, userTier]);

  // Terminal and UI setup
  const { rows: terminalHeight, columns: terminalWidth } = useTerminalSize();
  const { stdin, setRawMode } = useStdin();
  const isInitialMount = useRef(true);

  const widthFraction = 0.9;
  const inputWidth = Math.max(
    20,
    Math.floor(terminalWidth * widthFraction) - 3,
  );
  const suggestionsWidth = Math.max(60, Math.floor(terminalWidth * 0.8));

  // Utility callbacks
  const isValidPath = useCallback((filePath: string): boolean => {
    try {
      return fs.existsSync(filePath) && fs.statSync(filePath).isFile();
    } catch (_e) {
      return false;
    }
  }, []);

  const getPreferredEditor = useCallback(() => {
    const editorType = settings.merged.preferredEditor;
    const isValidEditor = isEditorAvailable(editorType);
    if (!isValidEditor) {
      openEditorDialog();
      return;
    }
    return editorType as EditorType;
  }, [settings, openEditorDialog]);

  const onAuthError = useCallback(() => {
    setAuthError('reauth required');
    openAuthDialog();
  }, [openAuthDialog, setAuthError]);

  // Core hooks and processors
  const {
    vimEnabled: vimModeEnabled,
    vimMode,
    toggleVimEnabled,
  } = useVimMode();

  const {
    handleSlashCommand,
    slashCommands,
    pendingHistoryItems: pendingSlashCommandHistoryItems,
    commandContext,
    shellConfirmationRequest,
  } = useSlashCommandProcessor(
    config,
    settings,
    history,
    addItem,
    clearItems,
    loadHistory,
    refreshStatic,
    setShowHelp,
    setDebugMessage,
    openThemeDialog,
    openAuthDialog,
    openEditorDialog,
    toggleCorgiMode,
    false, // showToolDescriptions
    setQuittingMessages,
    openPrivacyNotice,
<<<<<<< HEAD
=======
    toggleVimEnabled,
    setIsProcessing,
>>>>>>> dc9f17bb
  );

  const {
    streamingState,
    submitQuery,
    initError,
    pendingHistoryItems: pendingGeminiHistoryItems,
    thought,
  } = useGeminiStream(
    config.getGeminiClient(),
    history,
    addItem,
    setShowHelp,
    config,
    setDebugMessage,
    handleSlashCommand,
    shellModeActive,
    getPreferredEditor,
    onAuthError,
    performMemoryRefresh,
    modelSwitchedFromQuotaError,
    setModelSwitchedFromQuotaError,
  );

  // Input handling
  const handleFinalSubmit = useCallback(
    (submittedValue: string) => {
      const trimmedValue = submittedValue.trim();
      if (trimmedValue.length > 0) {
        submitQuery(trimmedValue);
      }
    },
    [submitQuery],
  );

  const buffer = useTextBuffer({
    initialText: '',
    viewport: { height: 10, width: inputWidth },
    stdin,
    setRawMode,
    isValidPath,
    shellModeActive,
  });

  const { handleInput: vimHandleInput } = useVim(buffer, handleFinalSubmit);
  const pendingHistoryItems = [...pendingSlashCommandHistoryItems];
  pendingHistoryItems.push(...pendingGeminiHistoryItems);

  // Execute Stop hooks when streaming transitions to Idle
  useIdleStopHook(streamingState, config);

  const { elapsedTime, currentLoadingPhrase } =
    useLoadingIndicator(streamingState);
  const showAutoAcceptIndicator = useAutoAcceptIndicator({ config });

  const handleExit = useCallback(
    (
      pressedOnce: boolean,
      setPressedOnce: (value: boolean) => void,
      timerRef: React.MutableRefObject<NodeJS.Timeout | null>,
    ) => {
      if (pressedOnce) {
        if (timerRef.current) {
          clearTimeout(timerRef.current);
        }
        // Directly invoke the central command handler.
        handleSlashCommand('/quit');
      } else {
        setPressedOnce(true);
        timerRef.current = setTimeout(() => {
          setPressedOnce(false);
          timerRef.current = null;
        }, CTRL_EXIT_PROMPT_DURATION_MS);
      }
    },
    [handleSlashCommand],
  );

  useInput((input: string, key: InkKeyType) => {
    let enteringConstrainHeightMode = false;
    if (!constrainHeight) {
      // Automatically re-enter constrain height mode if the user types
      // anything. When constrainHeight==false, the user will experience
      // significant flickering so it is best to disable it immediately when
      // the user starts interacting with the app.
      enteringConstrainHeightMode = true;
      setConstrainHeight(true);
    }

    if (key.ctrl && input === 'o') {
      setShowErrorDetails((prev) => !prev);
    } else if (key.ctrl && input === 't') {
      const newValue = !showToolDescriptions;
      setShowToolDescriptions(newValue);

      const mcpServers = config.getMcpServers();
      if (Object.keys(mcpServers || {}).length > 0) {
        handleSlashCommand(newValue ? '/mcp desc' : '/mcp nodesc');
      }
    } else if (
      key.ctrl &&
      input === 'e' &&
      config.getIdeMode() &&
      ideContextState
    ) {
      setShowIDEContextDetail((prev) => !prev);
    } else if (key.ctrl && (input === 'c' || input === 'C')) {
      handleExit(ctrlCPressedOnce, setCtrlCPressedOnce, ctrlCTimerRef);
    } else if (key.ctrl && (input === 'd' || input === 'D')) {
      if (buffer.text.length > 0) {
        // Do nothing if there is text in the input.
        return;
      }
      handleExit(ctrlDPressedOnce, setCtrlDPressedOnce, ctrlDTimerRef);
    } else if (key.ctrl && input === 's' && !enteringConstrainHeightMode) {
      setConstrainHeight(false);
    }
  });

  useEffect(() => {
    if (config) {
      setGeminiMdFileCount(config.getGeminiMdFileCount());
    }
  }, [config]);

  const logger = useLogger();
  const [userMessages, setUserMessages] = useState<string[]>([]);

  useEffect(() => {
    const fetchUserMessages = async () => {
      const pastMessagesRaw = (await logger?.getPreviousUserMessages()) || []; // Newest first

      const currentSessionUserMessages = history
        .filter(
          (item): item is HistoryItem & { type: 'user'; text: string } =>
            item.type === 'user' &&
            typeof item.text === 'string' &&
            item.text.trim() !== '',
        )
        .map((item) => item.text)
        .reverse(); // Newest first, to match pastMessagesRaw sorting

      // Combine, with current session messages being more recent
      const combinedMessages = [
        ...currentSessionUserMessages,
        ...pastMessagesRaw,
      ];

      // Deduplicate consecutive identical messages from the combined list (still newest first)
      const deduplicatedMessages: string[] = [];
      if (combinedMessages.length > 0) {
        deduplicatedMessages.push(combinedMessages[0]); // Add the newest one unconditionally
        for (let i = 1; i < combinedMessages.length; i++) {
          if (combinedMessages[i] !== combinedMessages[i - 1]) {
            deduplicatedMessages.push(combinedMessages[i]);
          }
        }
      }
      // Reverse to oldest first for useInputHistory
      setUserMessages(deduplicatedMessages.reverse());
    };
    fetchUserMessages();
  }, [history, logger]);

  const isInputActive =
    streamingState === StreamingState.Idle && !initError && !isProcessing;

  const handleClearScreen = useCallback(() => {
    clearItems();
    clearConsoleMessagesState();
    console.clear();
    refreshStatic();
  }, [clearItems, clearConsoleMessagesState, refreshStatic]);

  const mainControlsRef = useRef<DOMElement>(null);
  const pendingHistoryItemRef = useRef<DOMElement>(null);

  useEffect(() => {
    if (mainControlsRef.current) {
      const fullFooterMeasurement = measureElement(mainControlsRef.current);
      setFooterHeight(fullFooterMeasurement.height);
    }
  }, [terminalHeight, consoleMessages, showErrorDetails]);

  const staticExtraHeight = /* margins and padding */ 3;
  const availableTerminalHeight = useMemo(
    () => terminalHeight - footerHeight - staticExtraHeight,
    [terminalHeight, footerHeight],
  );

  useEffect(() => {
    // skip refreshing Static during first mount
    if (isInitialMount.current) {
      isInitialMount.current = false;
      return;
    }

    // debounce so it doesn't fire up too often during resize
    const handler = setTimeout(() => {
      setStaticNeedsRefresh(false);
      refreshStatic();
    }, 300);

    return () => {
      clearTimeout(handler);
    };
  }, [terminalWidth, terminalHeight, refreshStatic]);

  useEffect(() => {
    if (streamingState === StreamingState.Idle && staticNeedsRefresh) {
      setStaticNeedsRefresh(false);
      refreshStatic();
    }
  }, [streamingState, refreshStatic, staticNeedsRefresh]);

  const filteredConsoleMessages = useMemo(() => {
    if (config.getDebugMode()) {
      return consoleMessages;
    }
    return consoleMessages.filter((msg) => msg.type !== 'debug');
  }, [consoleMessages, config]);

  const branchName = useGitBranchName(config.getTargetDir());

  const contextFileNames = useMemo(() => {
    const fromSettings = settings.merged.contextFileName;
    if (fromSettings) {
      return Array.isArray(fromSettings) ? fromSettings : [fromSettings];
    }
    return getAllGeminiMdFilenames();
  }, [settings.merged.contextFileName]);

  const initialPrompt = useMemo(() => config.getQuestion(), [config]);
  const geminiClient = config.getGeminiClient();

  useEffect(() => {
    if (
      initialPrompt &&
      !initialPromptSubmitted.current &&
      !isAuthenticating &&
      !isAuthDialogOpen &&
      !isThemeDialogOpen &&
      !isEditorDialogOpen &&
      !showPrivacyNotice &&
      geminiClient?.isInitialized?.()
    ) {
      submitQuery(initialPrompt);
      initialPromptSubmitted.current = true;
    }
  }, [
    initialPrompt,
    submitQuery,
    isAuthenticating,
    isAuthDialogOpen,
    isThemeDialogOpen,
    isEditorDialogOpen,
    showPrivacyNotice,
    geminiClient,
  ]);

  if (quittingMessages) {
    return (
      <Box flexDirection="column" marginBottom={1}>
        {quittingMessages.map((item) => (
          <HistoryItemDisplay
            key={item.id}
            availableTerminalHeight={
              constrainHeight ? availableTerminalHeight : undefined
            }
            terminalWidth={terminalWidth}
            item={item}
            isPending={false}
            config={config}
          />
        ))}
      </Box>
    );
  }
  const mainAreaWidth = Math.floor(terminalWidth * 0.9);
  const debugConsoleMaxHeight = Math.floor(Math.max(terminalHeight * 0.2, 5));
  // Arbitrary threshold to ensure that items in the static area are large
  // enough but not too large to make the terminal hard to use.
  const staticAreaMaxItemHeight = Math.max(terminalHeight * 4, 100);
  const placeholder = vimModeEnabled
    ? "  Press 'i' for INSERT mode and 'Esc' for NORMAL mode."
    : '  Type your message or @path/to/file';

  return (
    <StreamingContext.Provider value={streamingState}>
      <Box flexDirection="column" width="90%">
        {/*
         * The Static component is an Ink intrinsic in which there can only be 1 per application.
         * Because of this restriction we're hacking it slightly by having a 'header' item here to
         * ensure that it's statically rendered.
         *
         * Background on the Static Item: Anything in the Static component is written a single time
         * to the console. Think of it like doing a console.log and then never using ANSI codes to
         * clear that content ever again. Effectively it has a moving frame that every time new static
         * content is set it'll flush content to the terminal and move the area which it's "clearing"
         * down a notch. Without Static the area which gets erased and redrawn continuously grows.
         */}
        <Static
          key={staticKey}
          items={[
            <Box flexDirection="column" key="header">
              {!settings.merged.hideBanner && (
                <Header
                  terminalWidth={terminalWidth}
                  version={version}
                  nightly={nightly}
                />
              )}
              {!settings.merged.hideTips && <Tips config={config} />}
            </Box>,
            ...history.map((h) => (
              <HistoryItemDisplay
                terminalWidth={mainAreaWidth}
                availableTerminalHeight={staticAreaMaxItemHeight}
                key={h.id}
                item={h}
                isPending={false}
                config={config}
              />
            )),
          ]}
        >
          {(item) => item}
        </Static>
        <OverflowProvider>
          <Box ref={pendingHistoryItemRef} flexDirection="column">
            {pendingHistoryItems.map((item, i) => (
              <HistoryItemDisplay
                key={i}
                availableTerminalHeight={
                  constrainHeight ? availableTerminalHeight : undefined
                }
                terminalWidth={mainAreaWidth}
                // TODO(taehykim): It seems like references to ids aren't necessary in
                // HistoryItemDisplay. Refactor later. Use a fake id for now.
                item={{ ...item, id: 0 }}
                isPending={true}
                config={config}
                isFocused={!isEditorDialogOpen}
              />
            ))}
            <ShowMoreLines constrainHeight={constrainHeight} />
          </Box>
        </OverflowProvider>

        {showHelp && <Help commands={slashCommands} />}

        <Box flexDirection="column" ref={mainControlsRef}>
          {/* Move UpdateNotification to render update notification above input area */}
          {updateInfo && <UpdateNotification message={updateInfo.message} />}
          {startupWarnings.length > 0 && (
            <Box
              borderStyle="round"
              borderColor={Colors.AccentYellow}
              paddingX={1}
              marginY={1}
              flexDirection="column"
            >
              {startupWarnings.map((warning, index) => (
                <Text key={index} color={Colors.AccentYellow}>
                  {warning}
                </Text>
              ))}
            </Box>
          )}

          {shellConfirmationRequest ? (
            <ShellConfirmationDialog request={shellConfirmationRequest} />
          ) : isThemeDialogOpen ? (
            <Box flexDirection="column">
              {themeError && (
                <Box marginBottom={1}>
                  <Text color={Colors.AccentRed}>{themeError}</Text>
                </Box>
              )}
              <ThemeDialog
                onSelect={handleThemeSelect}
                onHighlight={handleThemeHighlight}
                settings={settings}
                availableTerminalHeight={
                  constrainHeight
                    ? terminalHeight - staticExtraHeight
                    : undefined
                }
                terminalWidth={mainAreaWidth}
              />
            </Box>
          ) : isAuthenticating ? (
            <>
              <AuthInProgress
                onTimeout={() => {
                  setAuthError('Authentication timed out. Please try again.');
                  cancelAuthentication();
                  openAuthDialog();
                }}
              />
              {showErrorDetails && (
                <OverflowProvider>
                  <Box flexDirection="column">
                    <DetailedMessagesDisplay
                      messages={filteredConsoleMessages}
                      maxHeight={
                        constrainHeight ? debugConsoleMaxHeight : undefined
                      }
                      width={inputWidth}
                    />
                    <ShowMoreLines constrainHeight={constrainHeight} />
                  </Box>
                </OverflowProvider>
              )}
            </>
          ) : isAuthDialogOpen ? (
            <Box flexDirection="column">
              <AuthDialog
                onSelect={handleAuthSelect}
                settings={settings}
                initialErrorMessage={authError}
              />
            </Box>
          ) : isEditorDialogOpen ? (
            <Box flexDirection="column">
              {editorError && (
                <Box marginBottom={1}>
                  <Text color={Colors.AccentRed}>{editorError}</Text>
                </Box>
              )}
              <EditorSettingsDialog
                onSelect={handleEditorSelect}
                settings={settings}
                onExit={exitEditorDialog}
              />
            </Box>
          ) : showPrivacyNotice ? (
            <PrivacyNotice
              onExit={() => setShowPrivacyNotice(false)}
              config={config}
            />
          ) : (
            <>
              <LoadingIndicator
                thought={
                  streamingState === StreamingState.WaitingForConfirmation ||
                  config.getAccessibility()?.disableLoadingPhrases
                    ? undefined
                    : thought
                }
                currentLoadingPhrase={
                  config.getAccessibility()?.disableLoadingPhrases
                    ? undefined
                    : currentLoadingPhrase
                }
                elapsedTime={elapsedTime}
              />

              <Box
                marginTop={1}
                display="flex"
                justifyContent="space-between"
                width="100%"
              >
                <Box>
                  {process.env.GEMINI_SYSTEM_MD && (
                    <Text color={Colors.AccentRed}>|⌐■_■| </Text>
                  )}
                  {ctrlCPressedOnce ? (
                    <Text color={Colors.AccentYellow}>
                      Press Ctrl+C again to exit.
                    </Text>
                  ) : ctrlDPressedOnce ? (
                    <Text color={Colors.AccentYellow}>
                      Press Ctrl+D again to exit.
                    </Text>
                  ) : (
                    <ContextSummaryDisplay
                      ideContext={ideContextState}
                      geminiMdFileCount={geminiMdFileCount}
                      contextFileNames={contextFileNames}
                      mcpServers={config.getMcpServers()}
                      blockedMcpServers={config.getBlockedMcpServers()}
                      showToolDescriptions={showToolDescriptions}
                    />
                  )}
                </Box>
                <Box>
                  {showAutoAcceptIndicator !== ApprovalMode.DEFAULT &&
                    !shellModeActive && (
                      <AutoAcceptIndicator
                        approvalMode={showAutoAcceptIndicator}
                      />
                    )}
                  {shellModeActive && <ShellModeIndicator />}
                </Box>
              </Box>
              {showIDEContextDetail && (
                <IDEContextDetailDisplay
                  ideContext={ideContextState}
                  detectedIdeDisplay={config
                    .getIdeClient()
                    .getDetectedIdeDisplayName()}
                />
              )}
              {showErrorDetails && (
                <OverflowProvider>
                  <Box flexDirection="column">
                    <DetailedMessagesDisplay
                      messages={filteredConsoleMessages}
                      maxHeight={
                        constrainHeight ? debugConsoleMaxHeight : undefined
                      }
                      width={inputWidth}
                    />
                    <ShowMoreLines constrainHeight={constrainHeight} />
                  </Box>
                </OverflowProvider>
              )}

              {isInputActive && (
                <InputPrompt
                  buffer={buffer}
                  inputWidth={inputWidth}
                  suggestionsWidth={suggestionsWidth}
                  onSubmit={handleFinalSubmit}
                  userMessages={userMessages}
                  onClearScreen={handleClearScreen}
                  config={config}
                  slashCommands={slashCommands}
                  commandContext={commandContext}
                  shellModeActive={shellModeActive}
                  setShellModeActive={setShellModeActive}
                  focus={isFocused}
                  vimHandleInput={vimHandleInput}
                  placeholder={placeholder}
                />
              )}
            </>
          )}

          {initError && streamingState !== StreamingState.Responding && (
            <Box
              borderStyle="round"
              borderColor={Colors.AccentRed}
              paddingX={1}
              marginBottom={1}
            >
              {history.find(
                (item) =>
                  item.type === 'error' && item.text?.includes(initError),
              )?.text ? (
                <Text color={Colors.AccentRed}>
                  {
                    history.find(
                      (item) =>
                        item.type === 'error' && item.text?.includes(initError),
                    )?.text
                  }
                </Text>
              ) : (
                <>
                  <Text color={Colors.AccentRed}>
                    Initialization Error: {initError}
                  </Text>
                  <Text color={Colors.AccentRed}>
                    {' '}
                    Please check API key and configuration.
                  </Text>
                </>
              )}
            </Box>
          )}
          <Footer
            model={currentModel}
            targetDir={config.getTargetDir()}
            debugMode={config.getDebugMode()}
            branchName={branchName}
            debugMessage={debugMessage}
            corgiMode={corgiMode}
            errorCount={errorCount}
            showErrorDetails={showErrorDetails}
            showMemoryUsage={
              config.getDebugMode() || config.getShowMemoryUsage()
            }
            promptTokenCount={sessionStats.lastPromptTokenCount}
            nightly={nightly}
            vimMode={vimModeEnabled ? vimMode : undefined}
          />
        </Box>
      </Box>
    </StreamingContext.Provider>
  );
};<|MERGE_RESOLUTION|>--- conflicted
+++ resolved
@@ -78,7 +78,6 @@
 import { useVim } from './hooks/vim.js';
 import * as fs from 'fs';
 import { UpdateNotification } from './components/UpdateNotification.js';
-import { useIdleStopHook } from './hooks/useIdleStopHook.js';
 import {
   isProQuotaExceededError,
   isGenericQuotaExceededError,
@@ -465,7 +464,6 @@
   } = useSlashCommandProcessor(
     config,
     settings,
-    history,
     addItem,
     clearItems,
     loadHistory,
@@ -476,14 +474,10 @@
     openAuthDialog,
     openEditorDialog,
     toggleCorgiMode,
-    false, // showToolDescriptions
     setQuittingMessages,
     openPrivacyNotice,
-<<<<<<< HEAD
-=======
     toggleVimEnabled,
     setIsProcessing,
->>>>>>> dc9f17bb
   );
 
   const {
@@ -531,9 +525,6 @@
   const { handleInput: vimHandleInput } = useVim(buffer, handleFinalSubmit);
   const pendingHistoryItems = [...pendingSlashCommandHistoryItems];
   pendingHistoryItems.push(...pendingGeminiHistoryItems);
-
-  // Execute Stop hooks when streaming transitions to Idle
-  useIdleStopHook(streamingState, config);
 
   const { elapsedTime, currentLoadingPhrase } =
     useLoadingIndicator(streamingState);
