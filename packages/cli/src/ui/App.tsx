/**
 * @license
 * Copyright 2025 Google LLC
 * SPDX-License-Identifier: Apache-2.0
 */

import './i18n/config.js';
import { useCallback, useEffect, useMemo, useState, useRef } from 'react';
import { useTranslation } from 'react-i18next';
import {
  Box,
  DOMElement,
  measureElement,
  Static,
  Text,
  useStdin,
  useStdout,
  useInput,
  type Key as InkKeyType,
} from 'ink';
import { StreamingState, type HistoryItem, MessageType } from './types.js';
import { useTerminalSize } from './hooks/useTerminalSize.js';
import { useGeminiStream } from './hooks/useGeminiStream.js';
import { useLoadingIndicator } from './hooks/useLoadingIndicator.js';
import { useThemeCommand } from './hooks/useThemeCommand.js';
import { useAuthCommand } from './hooks/useAuthCommand.js';
import { useEditorSettings } from './hooks/useEditorSettings.js';
import { useSlashCommandProcessor } from './hooks/slashCommandProcessor.js';
import { useAutoAcceptIndicator } from './hooks/useAutoAcceptIndicator.js';
import { useConsoleMessages } from './hooks/useConsoleMessages.js';
import { Header } from './components/Header.js';
import { LoadingIndicator } from './components/LoadingIndicator.js';
import { AutoAcceptIndicator } from './components/AutoAcceptIndicator.js';
import { ShellModeIndicator } from './components/ShellModeIndicator.js';
import { InputPrompt } from './components/InputPrompt.js';
import { Footer } from './components/Footer.js';
import { ThemeDialog } from './components/ThemeDialog.js';
import { AuthDialog } from './components/AuthDialog.js';
import { AuthInProgress } from './components/AuthInProgress.js';
import { EditorSettingsDialog } from './components/EditorSettingsDialog.js';
import { Colors } from './colors.js';
import { Help } from './components/Help.js';
import { loadHierarchicalGeminiMemory } from '../config/config.js';
import { LoadedSettings } from '../config/settings.js';
import { Tips } from './components/Tips.js';
import { ConsolePatcher } from './utils/ConsolePatcher.js';
import { registerCleanup } from '../utils/cleanup.js';
import { DetailedMessagesDisplay } from './components/DetailedMessagesDisplay.js';
import { HistoryItemDisplay } from './components/HistoryItemDisplay.js';
import { ContextSummaryDisplay } from './components/ContextSummaryDisplay.js';
import { IDEContextDetailDisplay } from './components/IDEContextDetailDisplay.js';
import { useHistory } from './hooks/useHistoryManager.js';
import process from 'node:process';
import {
  getErrorMessage,
  type Config,
  getAllGeminiMdFilenames,
  ApprovalMode,
  isEditorAvailable,
  EditorType,
  FlashFallbackEvent,
  logFlashFallback,
  AuthType,
  type OpenFiles,
  ideContext,
} from '@google/gemini-cli-core';
import { validateAuthMethod } from '../config/auth.js';
import { useLogger } from './hooks/useLogger.js';
import { StreamingContext } from './contexts/StreamingContext.js';
import {
  SessionStatsProvider,
  useSessionStats,
} from './contexts/SessionContext.js';
import { useGitBranchName } from './hooks/useGitBranchName.js';
import { useFocus } from './hooks/useFocus.js';
import { useBracketedPaste } from './hooks/useBracketedPaste.js';
import { useTextBuffer } from './components/shared/text-buffer.js';
<<<<<<< HEAD
import { useIdleStopHook } from './hooks/useIdleStopHook.js';
=======
import { useVimMode, VimModeProvider } from './contexts/VimModeContext.js';
import { useVim } from './hooks/vim.js';
>>>>>>> fb751c54
import * as fs from 'fs';
import { UpdateNotification } from './components/UpdateNotification.js';
import {
  isProQuotaExceededError,
  isGenericQuotaExceededError,
  UserTierId,
} from '@google/gemini-cli-core';
import { checkForUpdates } from './utils/updateCheck.js';
import ansiEscapes from 'ansi-escapes';
import { OverflowProvider } from './contexts/OverflowContext.js';
import { ShowMoreLines } from './components/ShowMoreLines.js';
import { PrivacyNotice } from './privacy/PrivacyNotice.js';

const CTRL_EXIT_PROMPT_DURATION_MS = 1000;

interface AppProps {
  config: Config;
  settings: LoadedSettings;
  startupWarnings?: string[];
  version: string;
}

export const AppWrapper = (props: AppProps) => (
  <SessionStatsProvider>
    <VimModeProvider settings={props.settings}>
      <App {...props} />
    </VimModeProvider>
  </SessionStatsProvider>
);

<<<<<<< HEAD
const App = ({ config, settings, startupWarnings = [] }: AppProps) => {
  const { t } = useTranslation();
=======
const App = ({ config, settings, startupWarnings = [], version }: AppProps) => {
  const isFocused = useFocus();
>>>>>>> fb751c54
  useBracketedPaste();
  const [updateMessage, setUpdateMessage] = useState<string | null>(null);
  const { stdout } = useStdout();
  const nightly = version.includes('nightly');

  useEffect(() => {
    checkForUpdates().then(setUpdateMessage);
  }, []);

  const { history, addItem, clearItems, loadHistory } = useHistory();
  const {
    consoleMessages,
    handleNewMessage,
    clearConsoleMessages: clearConsoleMessagesState,
  } = useConsoleMessages();

  useEffect(() => {
    const consolePatcher = new ConsolePatcher({
      onNewMessage: handleNewMessage,
      debugMode: config.getDebugMode(),
    });
    consolePatcher.patch();
    registerCleanup(consolePatcher.cleanup);
  }, [handleNewMessage, config]);

  const { stats: sessionStats } = useSessionStats();
  const [staticNeedsRefresh, setStaticNeedsRefresh] = useState(false);
  const [staticKey, setStaticKey] = useState(0);
  const refreshStatic = useCallback(() => {
    stdout.write(ansiEscapes.clearTerminal);
    setStaticKey((prev) => prev + 1);
  }, [setStaticKey, stdout]);

  const [geminiMdFileCount, setGeminiMdFileCount] = useState<number>(0);
  const [debugMessage, setDebugMessage] = useState<string>('');
  const [showHelp, setShowHelp] = useState<boolean>(false);
  const [themeError, setThemeError] = useState<string | null>(null);
  const [authError, setAuthError] = useState<string | null>(null);
  const [editorError, setEditorError] = useState<string | null>(null);
  const [footerHeight, setFooterHeight] = useState<number>(0);
  const [corgiMode, setCorgiMode] = useState(false);
  const [currentModel, setCurrentModel] = useState(config.getModel());
  const [shellModeActive, setShellModeActive] = useState(false);
  const [showErrorDetails, setShowErrorDetails] = useState<boolean>(false);
  const [showToolDescriptions, setShowToolDescriptions] =
    useState<boolean>(false);
  const [showIDEContextDetail, setShowIDEContextDetail] =
    useState<boolean>(false);
  const [ctrlCPressedOnce, setCtrlCPressedOnce] = useState(false);
  const [quittingMessages, setQuittingMessages] = useState<
    HistoryItem[] | null
  >(null);
  const ctrlCTimerRef = useRef<NodeJS.Timeout | null>(null);
  const [ctrlDPressedOnce, setCtrlDPressedOnce] = useState(false);
  const ctrlDTimerRef = useRef<NodeJS.Timeout | null>(null);
  const [constrainHeight, setConstrainHeight] = useState<boolean>(true);
  const [showPrivacyNotice, setShowPrivacyNotice] = useState<boolean>(false);
  const [modelSwitchedFromQuotaError, setModelSwitchedFromQuotaError] =
    useState<boolean>(false);
  const [userTier, setUserTier] = useState<UserTierId | undefined>(undefined);
  const [openFiles, setOpenFiles] = useState<OpenFiles | undefined>();

  useEffect(() => {
    const unsubscribe = ideContext.subscribeToOpenFiles(setOpenFiles);
    // Set the initial value
    setOpenFiles(ideContext.getOpenFilesContext());
    return unsubscribe;
  }, []);

  const openPrivacyNotice = useCallback(() => {
    setShowPrivacyNotice(true);
  }, []);
  const initialPromptSubmitted = useRef(false);

  const errorCount = useMemo(
    () => consoleMessages.filter((msg) => msg.type === 'error').length,
    [consoleMessages],
  );

  const {
    isThemeDialogOpen,
    openThemeDialog,
    handleThemeSelect,
    handleThemeHighlight,
  } = useThemeCommand(settings, setThemeError, addItem);

  const {
    isAuthDialogOpen,
    openAuthDialog,
    handleAuthSelect,
    isAuthenticating,
    cancelAuthentication,
  } = useAuthCommand(settings, setAuthError, config);

  useEffect(() => {
    if (settings.merged.selectedAuthType) {
      const error = validateAuthMethod(settings.merged.selectedAuthType);
      if (error) {
        setAuthError(error);
        openAuthDialog();
      }
    }
  }, [settings.merged.selectedAuthType, openAuthDialog, setAuthError]);

  // Sync user tier from config when authentication changes
  useEffect(() => {
    // Only sync when not currently authenticating
    if (!isAuthenticating) {
      setUserTier(config.getGeminiClient()?.getUserTier());
    }
  }, [config, isAuthenticating]);

  const {
    isEditorDialogOpen,
    openEditorDialog,
    handleEditorSelect,
    exitEditorDialog,
  } = useEditorSettings(settings, setEditorError, addItem);

  const toggleCorgiMode = useCallback(() => {
    setCorgiMode((prev) => !prev);
  }, []);

  const performMemoryRefresh = useCallback(async () => {
    addItem(
      {
        type: MessageType.INFO,
        text: 'Refreshing hierarchical memory (GEMINI.md or other context files)...',
      },
      Date.now(),
    );
    try {
      const { memoryContent, fileCount } = await loadHierarchicalGeminiMemory(
        process.cwd(),
        config.getDebugMode(),
        config.getFileService(),
        settings.merged,
        config.getExtensionContextFilePaths(),
        config.getFileFilteringOptions(),
      );

      config.setUserMemory(memoryContent);
      config.setGeminiMdFileCount(fileCount);
      setGeminiMdFileCount(fileCount);

      addItem(
        {
          type: MessageType.INFO,
          text: `Memory refreshed successfully. ${memoryContent.length > 0 ? `Loaded ${memoryContent.length} characters from ${fileCount} file(s).` : 'No memory content found.'}`,
        },
        Date.now(),
      );
      if (config.getDebugMode()) {
        console.log(
          `[DEBUG] Refreshed memory content in config: ${memoryContent.substring(0, 200)}...`,
        );
      }
    } catch (error) {
      const errorMessage = getErrorMessage(error);
      addItem(
        {
          type: MessageType.ERROR,
          text: `Error refreshing memory: ${errorMessage}`,
        },
        Date.now(),
      );
      console.error('Error refreshing memory:', error);
    }
  }, [config, addItem, settings.merged]);

  // Watch for model changes (e.g., from Flash fallback)
  useEffect(() => {
    const checkModelChange = () => {
      const configModel = config.getModel();
      if (configModel !== currentModel) {
        setCurrentModel(configModel);
      }
    };

    // Check immediately and then periodically
    checkModelChange();
    const interval = setInterval(checkModelChange, 1000); // Check every second

    return () => clearInterval(interval);
  }, [config, currentModel]);

  // Set up Flash fallback handler
  useEffect(() => {
    const flashFallbackHandler = async (
      currentModel: string,
      fallbackModel: string,
      error?: unknown,
    ): Promise<boolean> => {
      let message: string;

      if (
        config.getContentGeneratorConfig().authType ===
        AuthType.LOGIN_WITH_GOOGLE
      ) {
        // Use actual user tier if available; otherwise, default to FREE tier behavior (safe default)
        const isPaidTier =
          userTier === UserTierId.LEGACY || userTier === UserTierId.STANDARD;

        // Check if this is a Pro quota exceeded error
        if (error && isProQuotaExceededError(error)) {
          if (isPaidTier) {
            message = `⚡ You have reached your daily ${currentModel} quota limit.
⚡ Automatically switching from ${currentModel} to ${fallbackModel} for the remainder of this session.
⚡ To continue accessing the ${currentModel} model today, consider using /auth to switch to using a paid API key from AI Studio at https://aistudio.google.com/apikey`;
          } else {
            message = `⚡ You have reached your daily ${currentModel} quota limit.
⚡ Automatically switching from ${currentModel} to ${fallbackModel} for the remainder of this session.
⚡ To increase your limits, upgrade to a Gemini Code Assist Standard or Enterprise plan with higher limits at https://goo.gle/set-up-gemini-code-assist
⚡ Or you can utilize a Gemini API Key. See: https://goo.gle/gemini-cli-docs-auth#gemini-api-key
⚡ You can switch authentication methods by typing /auth`;
          }
        } else if (error && isGenericQuotaExceededError(error)) {
          if (isPaidTier) {
            message = `⚡ You have reached your daily quota limit.
⚡ Automatically switching from ${currentModel} to ${fallbackModel} for the remainder of this session.
⚡ To continue accessing the ${currentModel} model today, consider using /auth to switch to using a paid API key from AI Studio at https://aistudio.google.com/apikey`;
          } else {
            message = `⚡ You have reached your daily quota limit.
⚡ Automatically switching from ${currentModel} to ${fallbackModel} for the remainder of this session.
⚡ To increase your limits, upgrade to a Gemini Code Assist Standard or Enterprise plan with higher limits at https://goo.gle/set-up-gemini-code-assist
⚡ Or you can utilize a Gemini API Key. See: https://goo.gle/gemini-cli-docs-auth#gemini-api-key
⚡ You can switch authentication methods by typing /auth`;
          }
        } else {
          if (isPaidTier) {
            // Default fallback message for other cases (like consecutive 429s)
            message = `⚡ Automatically switching from ${currentModel} to ${fallbackModel} for faster responses for the remainder of this session.
⚡ Possible reasons for this are that you have received multiple consecutive capacity errors or you have reached your daily ${currentModel} quota limit
⚡ To continue accessing the ${currentModel} model today, consider using /auth to switch to using a paid API key from AI Studio at https://aistudio.google.com/apikey`;
          } else {
            // Default fallback message for other cases (like consecutive 429s)
            message = `⚡ Automatically switching from ${currentModel} to ${fallbackModel} for faster responses for the remainder of this session.
⚡ Possible reasons for this are that you have received multiple consecutive capacity errors or you have reached your daily ${currentModel} quota limit
⚡ To increase your limits, upgrade to a Gemini Code Assist Standard or Enterprise plan with higher limits at https://goo.gle/set-up-gemini-code-assist
⚡ Or you can utilize a Gemini API Key. See: https://goo.gle/gemini-cli-docs-auth#gemini-api-key
⚡ You can switch authentication methods by typing /auth`;
          }
        }

        // Add message to UI history
        addItem(
          {
            type: MessageType.INFO,
            text: message,
          },
          Date.now(),
        );

        // Set the flag to prevent tool continuation
        setModelSwitchedFromQuotaError(true);
        // Set global quota error flag to prevent Flash model calls
        config.setQuotaErrorOccurred(true);
      }

      // Switch model for future use but return false to stop current retry
      config.setModel(fallbackModel);
      logFlashFallback(
        config,
        new FlashFallbackEvent(config.getContentGeneratorConfig().authType!),
      );
      return false; // Don't continue with current prompt
    };

    config.setFlashFallbackHandler(flashFallbackHandler);
  }, [config, addItem, userTier]);

  // Terminal and UI setup
  const { rows: terminalHeight, columns: terminalWidth } = useTerminalSize();
  const { stdin, setRawMode } = useStdin();
  const isInitialMount = useRef(true);

  const widthFraction = 0.9;
  const inputWidth = Math.max(
    20,
    Math.floor(terminalWidth * widthFraction) - 3,
  );
  const suggestionsWidth = Math.max(60, Math.floor(terminalWidth * 0.8));

  // Utility callbacks
  const isValidPath = useCallback((filePath: string): boolean => {
    try {
      return fs.existsSync(filePath) && fs.statSync(filePath).isFile();
    } catch (_e) {
      return false;
    }
  }, []);

  const getPreferredEditor = useCallback(() => {
    const editorType = settings.merged.preferredEditor;
    const isValidEditor = isEditorAvailable(editorType);
    if (!isValidEditor) {
      openEditorDialog();
      return;
    }
    return editorType as EditorType;
  }, [settings, openEditorDialog]);

  const onAuthError = useCallback(() => {
    setAuthError('reauth required');
    openAuthDialog();
  }, [openAuthDialog, setAuthError]);

  // Core hooks and processors
  const {
    vimEnabled: vimModeEnabled,
    vimMode,
    toggleVimEnabled,
  } = useVimMode();

  const {
    handleSlashCommand,
    slashCommands,
    pendingHistoryItems: pendingSlashCommandHistoryItems,
    commandContext,
  } = useSlashCommandProcessor(
    config,
    settings,
    addItem,
    clearItems,
    loadHistory,
    refreshStatic,
    setShowHelp,
    setDebugMessage,
    openThemeDialog,
    openAuthDialog,
    openEditorDialog,
    toggleCorgiMode,
    setQuittingMessages,
    openPrivacyNotice,
    toggleVimEnabled,
  );

  const {
    streamingState,
    submitQuery,
    initError,
    pendingHistoryItems: pendingGeminiHistoryItems,
    thought,
  } = useGeminiStream(
    config.getGeminiClient(),
    history,
    addItem,
    setShowHelp,
    config,
    setDebugMessage,
    handleSlashCommand,
    shellModeActive,
    getPreferredEditor,
    onAuthError,
    performMemoryRefresh,
    modelSwitchedFromQuotaError,
    setModelSwitchedFromQuotaError,
  );

  // Input handling
  const handleFinalSubmit = useCallback(
    (submittedValue: string) => {
      const trimmedValue = submittedValue.trim();
      if (trimmedValue.length > 0) {
        submitQuery(trimmedValue);
      }
    },
    [submitQuery],
  );

  const buffer = useTextBuffer({
    initialText: '',
    viewport: { height: 10, width: inputWidth },
    stdin,
    setRawMode,
    isValidPath,
    shellModeActive,
  });

  const { handleInput: vimHandleInput } = useVim(buffer, handleFinalSubmit);
  const pendingHistoryItems = [...pendingSlashCommandHistoryItems];
  pendingHistoryItems.push(...pendingGeminiHistoryItems);

  const { elapsedTime, currentLoadingPhrase } =
    useLoadingIndicator(streamingState);
  const showAutoAcceptIndicator = useAutoAcceptIndicator({ config });

  const handleExit = useCallback(
    (
      pressedOnce: boolean,
      setPressedOnce: (value: boolean) => void,
      timerRef: React.MutableRefObject<NodeJS.Timeout | null>,
    ) => {
      if (pressedOnce) {
        if (timerRef.current) {
          clearTimeout(timerRef.current);
        }
        // Directly invoke the central command handler.
        handleSlashCommand('/quit');
      } else {
        setPressedOnce(true);
        timerRef.current = setTimeout(() => {
          setPressedOnce(false);
          timerRef.current = null;
        }, CTRL_EXIT_PROMPT_DURATION_MS);
      }
    },
    [handleSlashCommand],
  );

  useInput((input: string, key: InkKeyType) => {
    let enteringConstrainHeightMode = false;
    if (!constrainHeight) {
      // Automatically re-enter constrain height mode if the user types
      // anything. When constrainHeight==false, the user will experience
      // significant flickering so it is best to disable it immediately when
      // the user starts interacting with the app.
      enteringConstrainHeightMode = true;
      setConstrainHeight(true);
    }

    if (key.ctrl && input === 'o') {
      setShowErrorDetails((prev) => !prev);
    } else if (key.ctrl && input === 't') {
      const newValue = !showToolDescriptions;
      setShowToolDescriptions(newValue);

      const mcpServers = config.getMcpServers();
      if (Object.keys(mcpServers || {}).length > 0) {
        handleSlashCommand(newValue ? '/mcp desc' : '/mcp nodesc');
      }
    } else if (key.ctrl && input === 'e' && ideContext) {
      setShowIDEContextDetail((prev) => !prev);
    } else if (key.ctrl && (input === 'c' || input === 'C')) {
      handleExit(ctrlCPressedOnce, setCtrlCPressedOnce, ctrlCTimerRef);
    } else if (key.ctrl && (input === 'd' || input === 'D')) {
      if (buffer.text.length > 0) {
        // Do nothing if there is text in the input.
        return;
      }
      handleExit(ctrlDPressedOnce, setCtrlDPressedOnce, ctrlDTimerRef);
    } else if (key.ctrl && input === 's' && !enteringConstrainHeightMode) {
      setConstrainHeight(false);
    }
  });

  useEffect(() => {
    if (config) {
      setGeminiMdFileCount(config.getGeminiMdFileCount());
    }
  }, [config]);

<<<<<<< HEAD
  const getPreferredEditor = useCallback(() => {
    const editorType = settings.merged.preferredEditor;
    const isValidEditor = isEditorAvailable(editorType);
    if (!isValidEditor) {
      openEditorDialog();
      return;
    }
    return editorType as EditorType;
  }, [settings, openEditorDialog]);

  const onAuthError = useCallback(() => {
    setAuthError('reauth required');
    openAuthDialog();
  }, [openAuthDialog, setAuthError]);

  const {
    streamingState,
    submitQuery,
    initError,
    pendingHistoryItems: pendingGeminiHistoryItems,
    thought,
  } = useGeminiStream(
    config.getGeminiClient(),
    history,
    addItem,
    setShowHelp,
    config,
    setDebugMessage,
    handleSlashCommand,
    shellModeActive,
    getPreferredEditor,
    onAuthError,
    performMemoryRefresh,
    modelSwitchedFromQuotaError,
    setModelSwitchedFromQuotaError,
  );
  pendingHistoryItems.push(...pendingGeminiHistoryItems);
  const { elapsedTime, currentLoadingPhrase } =
    useLoadingIndicator(streamingState);
  const showAutoAcceptIndicator = useAutoAcceptIndicator({ config });

  // Execute Stop hooks when AI responses complete (IDLE state)
  useIdleStopHook(streamingState, config);

  const handleFinalSubmit = useCallback(
    (submittedValue: string) => {
      const trimmedValue = submittedValue.trim();
      if (trimmedValue.length > 0) {
        submitQuery(trimmedValue);
      }
    },
    [submitQuery],
  );

=======
>>>>>>> fb751c54
  const logger = useLogger();
  const [userMessages, setUserMessages] = useState<string[]>([]);

  useEffect(() => {
    const fetchUserMessages = async () => {
      const pastMessagesRaw = (await logger?.getPreviousUserMessages()) || []; // Newest first

      const currentSessionUserMessages = history
        .filter(
          (item): item is HistoryItem & { type: 'user'; text: string } =>
            item.type === 'user' &&
            typeof item.text === 'string' &&
            item.text.trim() !== '',
        )
        .map((item) => item.text)
        .reverse(); // Newest first, to match pastMessagesRaw sorting

      // Combine, with current session messages being more recent
      const combinedMessages = [
        ...currentSessionUserMessages,
        ...pastMessagesRaw,
      ];

      // Deduplicate consecutive identical messages from the combined list (still newest first)
      const deduplicatedMessages: string[] = [];
      if (combinedMessages.length > 0) {
        deduplicatedMessages.push(combinedMessages[0]); // Add the newest one unconditionally
        for (let i = 1; i < combinedMessages.length; i++) {
          if (combinedMessages[i] !== combinedMessages[i - 1]) {
            deduplicatedMessages.push(combinedMessages[i]);
          }
        }
      }
      // Reverse to oldest first for useInputHistory
      setUserMessages(deduplicatedMessages.reverse());
    };
    fetchUserMessages();
  }, [history, logger]);

  const isInputActive = streamingState === StreamingState.Idle && !initError;

  const handleClearScreen = useCallback(() => {
    clearItems();
    clearConsoleMessagesState();
    console.clear();
    refreshStatic();
  }, [clearItems, clearConsoleMessagesState, refreshStatic]);

  const mainControlsRef = useRef<DOMElement>(null);
  const pendingHistoryItemRef = useRef<DOMElement>(null);

  useEffect(() => {
    if (mainControlsRef.current) {
      const fullFooterMeasurement = measureElement(mainControlsRef.current);
      setFooterHeight(fullFooterMeasurement.height);
    }
  }, [terminalHeight, consoleMessages, showErrorDetails]);

  const staticExtraHeight = /* margins and padding */ 3;
  const availableTerminalHeight = useMemo(
    () => terminalHeight - footerHeight - staticExtraHeight,
    [terminalHeight, footerHeight],
  );

  useEffect(() => {
    // skip refreshing Static during first mount
    if (isInitialMount.current) {
      isInitialMount.current = false;
      return;
    }

    // debounce so it doesn't fire up too often during resize
    const handler = setTimeout(() => {
      setStaticNeedsRefresh(false);
      refreshStatic();
    }, 300);

    return () => {
      clearTimeout(handler);
    };
  }, [terminalWidth, terminalHeight, refreshStatic]);

  useEffect(() => {
    if (streamingState === StreamingState.Idle && staticNeedsRefresh) {
      setStaticNeedsRefresh(false);
      refreshStatic();
    }
  }, [streamingState, refreshStatic, staticNeedsRefresh]);

  const filteredConsoleMessages = useMemo(() => {
    if (config.getDebugMode()) {
      return consoleMessages;
    }
    return consoleMessages.filter((msg) => msg.type !== 'debug');
  }, [consoleMessages, config]);

  const branchName = useGitBranchName(config.getTargetDir());

  const contextFileNames = useMemo(() => {
    const fromSettings = settings.merged.contextFileName;
    if (fromSettings) {
      return Array.isArray(fromSettings) ? fromSettings : [fromSettings];
    }
    return getAllGeminiMdFilenames();
  }, [settings.merged.contextFileName]);

  const initialPrompt = useMemo(() => config.getQuestion(), [config]);
  const geminiClient = config.getGeminiClient();

  useEffect(() => {
    if (
      initialPrompt &&
      !initialPromptSubmitted.current &&
      !isAuthenticating &&
      !isAuthDialogOpen &&
      !isThemeDialogOpen &&
      !isEditorDialogOpen &&
      !showPrivacyNotice &&
      geminiClient?.isInitialized?.()
    ) {
      submitQuery(initialPrompt);
      initialPromptSubmitted.current = true;
    }
  }, [
    initialPrompt,
    submitQuery,
    isAuthenticating,
    isAuthDialogOpen,
    isThemeDialogOpen,
    isEditorDialogOpen,
    showPrivacyNotice,
    geminiClient,
  ]);

  if (quittingMessages) {
    return (
      <Box flexDirection="column" marginBottom={1}>
        {quittingMessages.map((item) => (
          <HistoryItemDisplay
            key={item.id}
            availableTerminalHeight={
              constrainHeight ? availableTerminalHeight : undefined
            }
            terminalWidth={terminalWidth}
            item={item}
            isPending={false}
            config={config}
          />
        ))}
      </Box>
    );
  }
  const mainAreaWidth = Math.floor(terminalWidth * 0.9);
  const debugConsoleMaxHeight = Math.floor(Math.max(terminalHeight * 0.2, 5));
  // Arbitrary threshold to ensure that items in the static area are large
  // enough but not too large to make the terminal hard to use.
  const staticAreaMaxItemHeight = Math.max(terminalHeight * 4, 100);
  const placeholder = vimModeEnabled
    ? "  Press 'i' for INSERT mode and 'Esc' for NORMAL mode."
    : '  Type your message or @path/to/file';

  return (
    <StreamingContext.Provider value={streamingState}>
      <Box flexDirection="column" marginBottom={1} width="90%">
        {/* Move UpdateNotification outside Static so it can re-render when updateMessage changes */}
        {updateMessage && <UpdateNotification message={updateMessage} />}

        {/*
         * The Static component is an Ink intrinsic in which there can only be 1 per application.
         * Because of this restriction we're hacking it slightly by having a 'header' item here to
         * ensure that it's statically rendered.
         *
         * Background on the Static Item: Anything in the Static component is written a single time
         * to the console. Think of it like doing a console.log and then never using ANSI codes to
         * clear that content ever again. Effectively it has a moving frame that every time new static
         * content is set it'll flush content to the terminal and move the area which it's "clearing"
         * down a notch. Without Static the area which gets erased and redrawn continuously grows.
         */}
        <Static
          key={staticKey}
          items={[
            <Box flexDirection="column" key="header">
              {!settings.merged.hideBanner && (
                <Header
                  terminalWidth={terminalWidth}
                  version={version}
                  nightly={nightly}
                />
              )}
              {!settings.merged.hideTips && <Tips config={config} />}
            </Box>,
            ...history.map((h) => (
              <HistoryItemDisplay
                terminalWidth={mainAreaWidth}
                availableTerminalHeight={staticAreaMaxItemHeight}
                key={h.id}
                item={h}
                isPending={false}
                config={config}
              />
            )),
          ]}
        >
          {(item) => item}
        </Static>
        <OverflowProvider>
          <Box ref={pendingHistoryItemRef} flexDirection="column">
            {pendingHistoryItems.map((item, i) => (
              <HistoryItemDisplay
                key={i}
                availableTerminalHeight={
                  constrainHeight ? availableTerminalHeight : undefined
                }
                terminalWidth={mainAreaWidth}
                // TODO(taehykim): It seems like references to ids aren't necessary in
                // HistoryItemDisplay. Refactor later. Use a fake id for now.
                item={{ ...item, id: 0 }}
                isPending={true}
                config={config}
                isFocused={!isEditorDialogOpen}
              />
            ))}
            <ShowMoreLines constrainHeight={constrainHeight} />
          </Box>
        </OverflowProvider>

        {showHelp && <Help commands={slashCommands} />}

        <Box flexDirection="column" ref={mainControlsRef}>
          {startupWarnings.length > 0 && (
            <Box
              borderStyle="round"
              borderColor={Colors.AccentYellow}
              paddingX={1}
              marginY={1}
              flexDirection="column"
            >
              {startupWarnings.map((warning, index) => (
                <Text key={index} color={Colors.AccentYellow}>
                  {warning}
                </Text>
              ))}
            </Box>
          )}

          {isThemeDialogOpen ? (
            <Box flexDirection="column">
              {themeError && (
                <Box marginBottom={1}>
                  <Text color={Colors.AccentRed}>{themeError}</Text>
                </Box>
              )}
              <ThemeDialog
                onSelect={handleThemeSelect}
                onHighlight={handleThemeHighlight}
                settings={settings}
                availableTerminalHeight={
                  constrainHeight
                    ? terminalHeight - staticExtraHeight
                    : undefined
                }
                terminalWidth={mainAreaWidth}
              />
            </Box>
          ) : isAuthenticating ? (
            <>
              <AuthInProgress
                onTimeout={() => {
                  setAuthError('Authentication timed out. Please try again.');
                  cancelAuthentication();
                  openAuthDialog();
                }}
              />
              {showErrorDetails && (
                <OverflowProvider>
                  <Box flexDirection="column">
                    <DetailedMessagesDisplay
                      messages={filteredConsoleMessages}
                      maxHeight={
                        constrainHeight ? debugConsoleMaxHeight : undefined
                      }
                      width={inputWidth}
                    />
                    <ShowMoreLines constrainHeight={constrainHeight} />
                  </Box>
                </OverflowProvider>
              )}
            </>
          ) : isAuthDialogOpen ? (
            <Box flexDirection="column">
              <AuthDialog
                onSelect={handleAuthSelect}
                settings={settings}
                initialErrorMessage={authError}
              />
            </Box>
          ) : isEditorDialogOpen ? (
            <Box flexDirection="column">
              {editorError && (
                <Box marginBottom={1}>
                  <Text color={Colors.AccentRed}>{editorError}</Text>
                </Box>
              )}
              <EditorSettingsDialog
                onSelect={handleEditorSelect}
                settings={settings}
                onExit={exitEditorDialog}
              />
            </Box>
          ) : showPrivacyNotice ? (
            <PrivacyNotice
              onExit={() => setShowPrivacyNotice(false)}
              config={config}
            />
          ) : (
            <>
              <LoadingIndicator
                thought={
                  streamingState === StreamingState.WaitingForConfirmation ||
                  config.getAccessibility()?.disableLoadingPhrases
                    ? undefined
                    : thought
                }
                currentLoadingPhrase={
                  config.getAccessibility()?.disableLoadingPhrases
                    ? undefined
                    : currentLoadingPhrase
                }
                elapsedTime={elapsedTime}
              />

              <Box
                marginTop={1}
                display="flex"
                justifyContent="space-between"
                width="100%"
              >
                <Box>
                  {process.env.GEMINI_SYSTEM_MD && (
                    <Text color={Colors.AccentRed}>|⌐■_■| </Text>
                  )}
                  {ctrlCPressedOnce ? (
                    <Text color={Colors.AccentYellow}>
                      {t('Press Ctrl+C again to exit.')}
                    </Text>
                  ) : ctrlDPressedOnce ? (
                    <Text color={Colors.AccentYellow}>
                      {t('Press Ctrl+D again to exit.')}
                    </Text>
                  ) : (
                    <ContextSummaryDisplay
                      openFiles={openFiles}
                      geminiMdFileCount={geminiMdFileCount}
                      contextFileNames={contextFileNames}
                      mcpServers={config.getMcpServers()}
                      blockedMcpServers={config.getBlockedMcpServers()}
                      showToolDescriptions={showToolDescriptions}
                    />
                  )}
                </Box>
                <Box>
                  {showAutoAcceptIndicator !== ApprovalMode.DEFAULT &&
                    !shellModeActive && (
                      <AutoAcceptIndicator
                        approvalMode={showAutoAcceptIndicator}
                      />
                    )}
                  {shellModeActive && <ShellModeIndicator />}
                </Box>
              </Box>
              {showIDEContextDetail && (
                <IDEContextDetailDisplay openFiles={openFiles} />
              )}
              {showErrorDetails && (
                <OverflowProvider>
                  <Box flexDirection="column">
                    <DetailedMessagesDisplay
                      messages={filteredConsoleMessages}
                      maxHeight={
                        constrainHeight ? debugConsoleMaxHeight : undefined
                      }
                      width={inputWidth}
                    />
                    <ShowMoreLines constrainHeight={constrainHeight} />
                  </Box>
                </OverflowProvider>
              )}

              {isInputActive && (
                <InputPrompt
                  buffer={buffer}
                  inputWidth={inputWidth}
                  suggestionsWidth={suggestionsWidth}
                  onSubmit={handleFinalSubmit}
                  userMessages={userMessages}
                  onClearScreen={handleClearScreen}
                  config={config}
                  slashCommands={slashCommands}
                  commandContext={commandContext}
                  shellModeActive={shellModeActive}
                  setShellModeActive={setShellModeActive}
                  focus={isFocused}
                  vimHandleInput={vimHandleInput}
                  placeholder={placeholder}
                />
              )}
            </>
          )}

          {initError && streamingState !== StreamingState.Responding && (
            <Box
              borderStyle="round"
              borderColor={Colors.AccentRed}
              paddingX={1}
              marginBottom={1}
            >
              {history.find(
                (item) =>
                  item.type === 'error' && item.text?.includes(initError),
              )?.text ? (
                <Text color={Colors.AccentRed}>
                  {
                    history.find(
                      (item) =>
                        item.type === 'error' && item.text?.includes(initError),
                    )?.text
                  }
                </Text>
              ) : (
                <>
                  <Text color={Colors.AccentRed}>
                    Initialization Error: {initError}
                  </Text>
                  <Text color={Colors.AccentRed}>
                    {' '}
                    Please check API key and configuration.
                  </Text>
                </>
              )}
            </Box>
          )}
          <Footer
            model={currentModel}
            targetDir={config.getTargetDir()}
            debugMode={config.getDebugMode()}
            branchName={branchName}
            debugMessage={debugMessage}
            corgiMode={corgiMode}
            errorCount={errorCount}
            showErrorDetails={showErrorDetails}
            showMemoryUsage={
              config.getDebugMode() || config.getShowMemoryUsage()
            }
            promptTokenCount={sessionStats.lastPromptTokenCount}
            nightly={nightly}
            vimMode={vimModeEnabled ? vimMode : undefined}
          />
        </Box>
      </Box>
    </StreamingContext.Provider>
  );
};<|MERGE_RESOLUTION|>--- conflicted
+++ resolved
@@ -4,9 +4,7 @@
  * SPDX-License-Identifier: Apache-2.0
  */
 
-import './i18n/config.js';
 import { useCallback, useEffect, useMemo, useState, useRef } from 'react';
-import { useTranslation } from 'react-i18next';
 import {
   Box,
   DOMElement,
@@ -75,12 +73,8 @@
 import { useFocus } from './hooks/useFocus.js';
 import { useBracketedPaste } from './hooks/useBracketedPaste.js';
 import { useTextBuffer } from './components/shared/text-buffer.js';
-<<<<<<< HEAD
-import { useIdleStopHook } from './hooks/useIdleStopHook.js';
-=======
 import { useVimMode, VimModeProvider } from './contexts/VimModeContext.js';
 import { useVim } from './hooks/vim.js';
->>>>>>> fb751c54
 import * as fs from 'fs';
 import { UpdateNotification } from './components/UpdateNotification.js';
 import {
@@ -111,13 +105,8 @@
   </SessionStatsProvider>
 );
 
-<<<<<<< HEAD
-const App = ({ config, settings, startupWarnings = [] }: AppProps) => {
-  const { t } = useTranslation();
-=======
 const App = ({ config, settings, startupWarnings = [], version }: AppProps) => {
   const isFocused = useFocus();
->>>>>>> fb751c54
   useBracketedPaste();
   const [updateMessage, setUpdateMessage] = useState<string | null>(null);
   const { stdout } = useStdout();
@@ -570,63 +559,6 @@
     }
   }, [config]);
 
-<<<<<<< HEAD
-  const getPreferredEditor = useCallback(() => {
-    const editorType = settings.merged.preferredEditor;
-    const isValidEditor = isEditorAvailable(editorType);
-    if (!isValidEditor) {
-      openEditorDialog();
-      return;
-    }
-    return editorType as EditorType;
-  }, [settings, openEditorDialog]);
-
-  const onAuthError = useCallback(() => {
-    setAuthError('reauth required');
-    openAuthDialog();
-  }, [openAuthDialog, setAuthError]);
-
-  const {
-    streamingState,
-    submitQuery,
-    initError,
-    pendingHistoryItems: pendingGeminiHistoryItems,
-    thought,
-  } = useGeminiStream(
-    config.getGeminiClient(),
-    history,
-    addItem,
-    setShowHelp,
-    config,
-    setDebugMessage,
-    handleSlashCommand,
-    shellModeActive,
-    getPreferredEditor,
-    onAuthError,
-    performMemoryRefresh,
-    modelSwitchedFromQuotaError,
-    setModelSwitchedFromQuotaError,
-  );
-  pendingHistoryItems.push(...pendingGeminiHistoryItems);
-  const { elapsedTime, currentLoadingPhrase } =
-    useLoadingIndicator(streamingState);
-  const showAutoAcceptIndicator = useAutoAcceptIndicator({ config });
-
-  // Execute Stop hooks when AI responses complete (IDLE state)
-  useIdleStopHook(streamingState, config);
-
-  const handleFinalSubmit = useCallback(
-    (submittedValue: string) => {
-      const trimmedValue = submittedValue.trim();
-      if (trimmedValue.length > 0) {
-        submitQuery(trimmedValue);
-      }
-    },
-    [submitQuery],
-  );
-
-=======
->>>>>>> fb751c54
   const logger = useLogger();
   const [userMessages, setUserMessages] = useState<string[]>([]);
 
@@ -970,11 +902,11 @@
                   )}
                   {ctrlCPressedOnce ? (
                     <Text color={Colors.AccentYellow}>
-                      {t('Press Ctrl+C again to exit.')}
+                      Press Ctrl+C again to exit.
                     </Text>
                   ) : ctrlDPressedOnce ? (
                     <Text color={Colors.AccentYellow}>
-                      {t('Press Ctrl+D again to exit.')}
+                      Press Ctrl+D again to exit.
                     </Text>
                   ) : (
                     <ContextSummaryDisplay
