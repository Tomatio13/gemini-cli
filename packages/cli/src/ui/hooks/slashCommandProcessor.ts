--- conflicted
+++ resolved
@@ -4,15 +4,10 @@
  * SPDX-License-Identifier: Apache-2.0
  */
 
-<<<<<<< HEAD
-import { useCallback, useMemo, useRef, useEffect, useState } from 'react';
-=======
 import { useCallback, useMemo, useEffect, useState } from 'react';
->>>>>>> 4dab31f1
 import { type PartListUnion } from '@google/genai';
 import open from 'open';
 import process from 'node:process';
-import { useTranslation } from 'react-i18next';
 import { UseHistoryManagerReturn } from './useHistoryManager.js';
 import { useStateAndRef } from './useStateAndRef.js';
 import {
@@ -30,7 +25,6 @@
   MessageType,
   HistoryItemWithoutId,
   HistoryItem,
-  SlashCommandProcessorResult,
 } from '../types.js';
 import { promises as fs } from 'fs';
 import path from 'path';
@@ -38,7 +32,12 @@
 import { formatDuration, formatMemoryUsage } from '../utils/formatters.js';
 import { getCliVersion } from '../../utils/version.js';
 import { LoadedSettings } from '../../config/settings.js';
-<<<<<<< HEAD
+import {
+  type CommandContext,
+  type SlashCommandActionReturn,
+  type SlashCommand,
+} from '../commands/types.js';
+import { CommandService } from '../../services/CommandService.js';
 import { 
   discoverCustomSlashCommands, 
   createCustomSlashCommands, 
@@ -46,26 +45,9 @@
   CustomSlashCommandFile
 } from './customSlashCommands.js';
 
-export interface SlashCommandActionReturn {
-  shouldScheduleTool?: boolean;
-  toolName?: string;
-  toolArgs?: Record<string, unknown>;
-  message?: string; // For simple messages or errors
-}
-
-export interface SlashCommand {
-=======
-import {
-  type CommandContext,
-  type SlashCommandActionReturn,
-  type SlashCommand,
-} from '../commands/types.js';
-import { CommandService } from '../../services/CommandService.js';
-
 // This interface is for the old, inline command definitions.
 // It will be removed once all commands are migrated to the new system.
 export interface LegacySlashCommand {
->>>>>>> 4dab31f1
   name: string;
   altName?: string;
   description?: string;
@@ -101,7 +83,6 @@
   setQuittingMessages: (message: HistoryItem[]) => void,
   openPrivacyNotice: () => void,
 ) => {
-  const { t } = useTranslation();
   const session = useSessionStats();
   const [commands, setCommands] = useState<SlashCommand[]>([]);
   const gitService = useMemo(() => {
@@ -111,27 +92,6 @@
     return new GitService(config.getProjectRoot());
   }, [config]);
 
-<<<<<<< HEAD
-  // State for custom slash commands
-  const [customCommands, setCustomCommands] = useState<CustomSlashCommandFile[]>([]);
-
-  // Load custom commands on mount
-  useEffect(() => {
-    onDebugMessage('Loading custom slash commands...');
-    discoverCustomSlashCommands()
-      .then(commands => {
-        onDebugMessage(`Discovered ${commands.length} custom slash commands`);
-        commands.forEach(cmd => {
-          onDebugMessage(`  - ${cmd.namespace ? `${cmd.namespace}:` : ''}${cmd.name}: ${cmd.metadata.description || 'No description'}`);
-        });
-        setCustomCommands(commands);
-      })
-      .catch(error => {
-        onDebugMessage(`Failed to load custom slash commands: ${error.message}`);
-      });
-  }, [onDebugMessage]);
-  const pendingHistoryItems: HistoryItemWithoutId[] = [];
-=======
   const logger = useMemo(() => {
     const l = new Logger(config?.getSessionId() || '');
     // The logger's initialize is async, but we can create the instance
@@ -139,7 +99,6 @@
     return l;
   }, [config]);
 
->>>>>>> 4dab31f1
   const [pendingCompressionItemRef, setPendingCompressionItem] =
     useStateAndRef<HistoryItemWithoutId | null>(null);
 
@@ -238,11 +197,27 @@
   useEffect(() => {
     const load = async () => {
       await commandService.loadCommands();
-      setCommands(commandService.getCommands());
+      
+      // Load custom slash commands
+      try {
+        const customCommandFiles = await discoverCustomSlashCommands();
+        const customCommands = createCustomSlashCommands(customCommandFiles, {
+          addMessage,
+          config: config || undefined,
+          onDebugMessage,
+        });
+        
+        // Add custom commands to the command service
+        const allCommands = [...commandService.getCommands(), ...customCommands];
+        setCommands(allCommands);
+      } catch (error) {
+        onDebugMessage(`Failed to load custom commands: ${error instanceof Error ? error.message : String(error)}`);
+        setCommands(commandService.getCommands());
+      }
     };
 
     load();
-  }, [commandService]);
+  }, [commandService, config, onDebugMessage, addMessage]);
 
   const savedChatTags = useCallback(async () => {
     const geminiDir = config?.getProjectTempDir();
@@ -261,29 +236,15 @@
     }
   }, [config]);
 
-<<<<<<< HEAD
-  const slashCommands: SlashCommand[] = useMemo(() => {
-    const commands: SlashCommand[] = [
-      {
-        name: 'help',
-        altName: '?',
-        description: t('for help on gemini-cli'),
-        action: (_mainCommand, _subCommand, _args) => {
-          onDebugMessage('Opening help.');
-          setShowHelp(true);
-        },
-      },
-=======
   // Define legacy commands
   // This list contains all commands that have NOT YET been migrated to the
   // new system. As commands are migrated, they are removed from this list.
   const legacyCommands: LegacySlashCommand[] = useMemo(() => {
     const commands: LegacySlashCommand[] = [
       // `/help` and `/clear` have been migrated and REMOVED from this list.
->>>>>>> 4dab31f1
       {
         name: 'docs',
-        description: t('open full Gemini CLI documentation in your browser'),
+        description: 'open full Gemini CLI documentation in your browser',
         action: async (_mainCommand, _subCommand, _args) => {
           const docsUrl = 'https://goo.gle/gemini-cli-docs';
           if (process.env.SANDBOX && process.env.SANDBOX !== 'sandbox-exec') {
@@ -303,41 +264,14 @@
         },
       },
       {
-<<<<<<< HEAD
-        name: 'clear',
-        description: t('clear the screen and conversation history'),
-        action: async (_mainCommand, _subCommand, _args) => {
-          onDebugMessage('Clearing terminal and resetting chat.');
-          clearItems();
-          await config?.getGeminiClient()?.resetChat();
-          console.clear();
-          refreshStatic();
-        },
-      },
-      {
-=======
->>>>>>> 4dab31f1
         name: 'theme',
-        description: t('change the theme'),
+        description: 'change the theme',
         action: (_mainCommand, _subCommand, _args) => {
           openThemeDialog();
         },
       },
       {
         name: 'auth',
-<<<<<<< HEAD
-        description: t('change the auth method'),
-        action: (_mainCommand, _subCommand, _args) => {
-          openAuthDialog();
-        },
-      },
-      {
-        name: 'editor',
-        description: t('set external editor preference'),
-        action: (_mainCommand, _subCommand, _args) => {
-          openEditorDialog();
-        },
-=======
         description: 'change the auth method',
         action: (_mainCommand, _subCommand, _args) => openAuthDialog(),
       },
@@ -345,7 +279,6 @@
         name: 'editor',
         description: 'set external editor preference',
         action: (_mainCommand, _subCommand, _args) => openEditorDialog(),
->>>>>>> 4dab31f1
       },
       {
         name: 'privacy',
@@ -355,7 +288,7 @@
       {
         name: 'stats',
         altName: 'usage',
-        description: t('check session stats. Usage: /stats [model|tools]'),
+        description: 'check session stats. Usage: /stats [model|tools]',
         action: (_mainCommand, subCommand, _args) => {
           if (subCommand === 'model') {
             addMessage({
@@ -384,7 +317,7 @@
       },
       {
         name: 'mcp',
-        description: t('list configured MCP servers and tools'),
+        description: 'list configured MCP servers and tools',
         action: async (_mainCommand, _subCommand, _args) => {
           // Check if the _subCommand includes a specific flag to control description visibility
           let useShowDescriptions = showToolDescriptions;
@@ -582,44 +515,8 @@
         },
       },
       {
-<<<<<<< HEAD
-        name: 'memory',
-        description: t(
-          'manage memory. Usage: /memory <show|refresh|add> [text for add]',
-        ),
-        action: (mainCommand, subCommand, args) => {
-          switch (subCommand) {
-            case 'show':
-              showMemoryAction();
-              return;
-            case 'refresh':
-              performMemoryRefresh();
-              return;
-            case 'add':
-              return addMemoryAction(mainCommand, subCommand, args); // Return the object
-            case undefined:
-              addMessage({
-                type: MessageType.ERROR,
-                content:
-                  'Missing command\nUsage: /memory <show|refresh|add> [text for add]',
-                timestamp: new Date(),
-              });
-              return;
-            default:
-              addMessage({
-                type: MessageType.ERROR,
-                content: `Unknown /memory command: ${subCommand}. Available: show, refresh, add`,
-                timestamp: new Date(),
-              });
-              return;
-          }
-        },
-      },
-      {
-=======
->>>>>>> 4dab31f1
         name: 'tools',
-        description: t('list available Gemini CLI tools'),
+        description: 'list available Gemini CLI tools',
         action: async (_mainCommand, _subCommand, _args) => {
           // Check if the _subCommand includes a specific flag to control description visibility
           let useShowDescriptions = showToolDescriptions;
@@ -699,7 +596,7 @@
       },
       {
         name: 'about',
-        description: t('show version info'),
+        description: 'show version info',
         action: async (_mainCommand, _subCommand, _args) => {
           const osVersion = process.platform;
           let sandboxEnv = 'no sandbox';
@@ -728,7 +625,7 @@
       },
       {
         name: 'bug',
-        description: t('submit a bug report'),
+        description: 'submit a bug report',
         action: async (_mainCommand, _subCommand, args) => {
           let bugDescription = _subCommand || '';
           if (args) {
@@ -790,9 +687,8 @@
       },
       {
         name: 'chat',
-        description: t(
+        description:
           'Manage conversation history. Usage: /chat <list|save|resume> <tag>',
-        ),
         action: async (_mainCommand, subCommand, args) => {
           const tag = (args || '').trim();
           const logger = new Logger(config?.getSessionId() || '');
@@ -928,12 +824,11 @@
       {
         name: 'quit',
         altName: 'exit',
-        description: t('exit the cli'),
+        description: 'exit the cli',
         action: async (mainCommand, _subCommand, _args) => {
           const now = new Date();
           const { sessionStartTime } = session.stats;
           const wallDuration = now.getTime() - sessionStartTime.getTime();
-          const durationString = formatDuration(wallDuration);
 
           setQuittingMessages([
             {
@@ -943,22 +838,20 @@
             },
             {
               type: 'quit',
-              duration: durationString,
+              duration: formatDuration(wallDuration),
               id: now.getTime(),
             },
           ]);
 
-          // Exit immediately without running Stop hooks
-          // Stop hooks are executed when AI responses complete (IDLE state)
-          process.exit(0);
+          setTimeout(() => {
+            process.exit(0);
+          }, 100);
         },
       },
       {
         name: 'compress',
         altName: 'summarize',
-        description: t(
-          'Compresses the context by replacing it with a summary.',
-        ),
+        description: 'Compresses the context by replacing it with a summary.',
         action: async (_mainCommand, _subCommand, _args) => {
           if (pendingCompressionItemRef.current !== null) {
             addMessage({
@@ -1013,9 +906,8 @@
     if (config?.getCheckpointingEnabled()) {
       commands.push({
         name: 'restore',
-        description: t(
+        description:
           'restore a tool call. This will reset the conversation and file history to the state it was in when the tool call was suggested',
-        ),
         completion: async () => {
           const checkpointDir = config?.getProjectTempDir()
             ? path.join(config.getProjectTempDir(), 'checkpoints')
@@ -1131,25 +1023,6 @@
         },
       });
     }
-
-    // Add custom slash commands
-    const customCommandContext: CustomSlashCommandContext = {
-      addMessage: (message) => {
-        addMessage({
-          type: message.type === 'info' ? MessageType.INFO : 
-                message.type === 'error' ? MessageType.ERROR : 
-                MessageType.USER,
-          content: message.content,
-          timestamp: message.timestamp,
-        });
-      },
-      config: config || undefined,
-      onDebugMessage,
-    };
-
-    const customSlashCommands = createCustomSlashCommands(customCommands, customCommandContext);
-    commands.push(...customSlashCommands);
-
     return commands;
   }, [
     addMessage,
@@ -1169,14 +1042,8 @@
     setQuittingMessages,
     pendingCompressionItemRef,
     setPendingCompressionItem,
-<<<<<<< HEAD
-    t,
-    openPrivacyNotice,
-    customCommands,
-=======
     clearItems,
     refreshStatic,
->>>>>>> 4dab31f1
   ]);
 
   const handleSlashCommand = useCallback(
@@ -1242,17 +1109,23 @@
                   toolArgs: result.toolArgs,
                 };
               case 'message':
-                addItem(
-                  {
-                    type:
-                      result.messageType === 'error'
-                        ? MessageType.ERROR
-                        : MessageType.INFO,
-                    text: result.content,
-                  },
-                  Date.now(),
-                );
-                return { type: 'handled' };
+                // For custom commands that return content to be sent to LLM
+                if (commandToExecute.name.startsWith('user:')) {
+                  return { type: 'message', message: result.content };
+                } else {
+                  // For regular system messages
+                  addItem(
+                    {
+                      type:
+                        result.messageType === 'error'
+                          ? MessageType.ERROR
+                          : MessageType.INFO,
+                      text: result.content,
+                    },
+                    Date.now(),
+                  );
+                  return { type: 'handled' };
+                }
               case 'dialog':
                 switch (result.dialog) {
                   case 'help':
@@ -1321,22 +1194,7 @@
               Date.now(),
             );
           }
-<<<<<<< HEAD
-          if (
-            typeof actionResult === 'object' &&
-            actionResult?.message
-          ) {
-            // For custom commands that return processed content as message,
-            // return a special action to trigger LLM conversation with the processed content
-            return {
-              shouldScheduleTool: false,
-              message: actionResult.message,
-            };
-          }
-          return true; // Command was handled, but no tool to schedule
-=======
           return { type: 'handled' };
->>>>>>> 4dab31f1
         }
       }
 
