--- conflicted
+++ resolved
@@ -624,9 +624,6 @@
           const cliVersion = await getCliVersion();
           const memoryUsage = formatMemoryUsage(process.memoryUsage().rss);
 
-<<<<<<< HEAD
-          const diagnosticInfo = `\n## Describe the bug\nA clear and concise description of what the bug is.\n\n## Additional context\nAdd any other context about the problem here.\n\n## Diagnostic Information\n*   **CLI Version:** ${cliVersion}\n*   **Git Commit:** ${GIT_COMMIT_INFO}\n*   **Operating System:** ${osVersion}\n*   **Sandbox Environment:** ${sandboxEnv}\n*   **Model Version:** ${modelVersion}\n*   **Memory Usage:** ${memoryUsage}\n`;
-=======
           const info = `
 *   **CLI Version:** ${cliVersion}
 *   **Git Commit:** ${GIT_COMMIT_INFO}
@@ -635,7 +632,6 @@
 *   **Model Version:** ${modelVersion}
 *   **Memory Usage:** ${memoryUsage}
 `;
->>>>>>> d9892ada
 
           let bugReportUrl =
             'https://github.com/google-gemini/gemini-cli/issues/new?template=bug_report.yml&title={title}&info={info}';
