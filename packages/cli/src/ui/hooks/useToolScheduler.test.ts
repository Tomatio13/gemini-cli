/**
 * @license
 * Copyright 2025 Google LLC
 * SPDX-License-Identifier: Apache-2.0
 */

/* eslint-disable @typescript-eslint/no-explicit-any */
import { describe, it, expect, vi, beforeEach, afterEach, Mock } from 'vitest';
import { renderHook, act } from '@testing-library/react';
import {
  useReactToolScheduler,
  mapToDisplay,
} from './useReactToolScheduler.js';
import { PartUnion, FunctionResponse } from '@google/genai';
import {
  Config,
  ToolCallRequestInfo,
  ToolRegistry,
  ToolResult,
  ToolCallConfirmationDetails,
  ToolConfirmationOutcome,
  ToolCallResponseInfo,
  ToolCall, // Import from core
  Status as ToolCallStatusType,
  ApprovalMode,
  Kind,
  BaseDeclarativeTool,
  BaseToolInvocation,
  ToolInvocation,
  AnyDeclarativeTool,
  AnyToolInvocation,
} from '@google/gemini-cli-core';
import {
  HistoryItemWithoutId,
  ToolCallStatus,
  HistoryItemToolGroup,
} from '../types.js';

// Mocks
vi.mock('@google/gemini-cli-core', async () => {
  const actual = await vi.importActual('@google/gemini-cli-core');
  return {
    ...actual,
    ToolRegistry: vi.fn(),
    Config: vi.fn(),
  };
});

const mockToolRegistry = {
  getTool: vi.fn(),
};

const mockConfig = {
  getToolRegistry: vi.fn(() => mockToolRegistry as unknown as ToolRegistry),
  getApprovalMode: vi.fn(() => ApprovalMode.DEFAULT),
  getUsageStatisticsEnabled: () => true,
  getDebugMode: () => false,
  getHooks: vi.fn(() => ({})),
};

class MockToolInvocation extends BaseToolInvocation<object, ToolResult> {
  constructor(
    private readonly tool: MockTool,
    params: object,
  ) {
    super(params);
  }

  getDescription(): string {
    return JSON.stringify(this.params);
  }

  override shouldConfirmExecute(
    abortSignal: AbortSignal,
  ): Promise<ToolCallConfirmationDetails | false> {
    return this.tool.shouldConfirmExecute(this.params, abortSignal);
  }

  execute(
    signal: AbortSignal,
    updateOutput?: (output: string) => void,
    terminalColumns?: number,
    terminalRows?: number,
  ): Promise<ToolResult> {
    return this.tool.execute(
      this.params,
      signal,
      updateOutput,
      terminalColumns,
      terminalRows,
    );
  }
}

class MockTool extends BaseDeclarativeTool<object, ToolResult> {
  constructor(
    name: string,
    displayName: string,
    canUpdateOutput = false,
    shouldConfirm = false,
    isOutputMarkdown = false,
  ) {
    super(
      name,
      displayName,
      'A mock tool for testing',
      Kind.Other,
      {},
      isOutputMarkdown,
      canUpdateOutput,
    );
    if (shouldConfirm) {
      this.shouldConfirmExecute.mockImplementation(
        async (): Promise<ToolCallConfirmationDetails | false> => ({
          type: 'edit',
          title: 'Mock Tool Requires Confirmation',
          onConfirm: mockOnUserConfirmForToolConfirmation,
          filePath: 'mock',
          fileName: 'mockToolRequiresConfirmation.ts',
          fileDiff: 'Mock tool requires confirmation',
          originalContent: 'Original content',
          newContent: 'New content',
        }),
      );
    }
  }

  execute = vi.fn();
  shouldConfirmExecute = vi.fn();

  protected createInvocation(
    params: object,
  ): ToolInvocation<object, ToolResult> {
    return new MockToolInvocation(this, params);
  }
}

const mockTool = new MockTool('mockTool', 'Mock Tool');
const mockToolWithLiveOutput = new MockTool(
  'mockToolWithLiveOutput',
  'Mock Tool With Live Output',
  true,
);
let mockOnUserConfirmForToolConfirmation: Mock;
<<<<<<< HEAD

// Helper to create test ToolCallRequestInfo with required properties
const createTestToolCallRequest = (overrides: Partial<ToolCallRequestInfo>): ToolCallRequestInfo => ({
  callId: 'test-call-id',
  name: 'test-tool',
  args: {},
  isClientInitiated: false,
  prompt_id: 'test-prompt-id',
  ...overrides,
});

const mockToolRequiresConfirmation: Tool = {
  ...mockTool,
  name: 'mockToolRequiresConfirmation',
  displayName: 'Mock Tool Requires Confirmation',
  shouldConfirmExecute: vi.fn(
    async (): Promise<ToolCallConfirmationDetails | false> => ({
      type: 'edit',
      title: 'Mock Tool Requires Confirmation',
      onConfirm: mockOnUserConfirmForToolConfirmation,
      fileName: 'mockToolRequiresConfirmation.ts',
      fileDiff: 'Mock tool requires confirmation',
      originalContent: 'Original content',
      newContent: 'New content',
    }),
  ),
};
=======
const mockToolRequiresConfirmation = new MockTool(
  'mockToolRequiresConfirmation',
  'Mock Tool Requires Confirmation',
  false,
  true,
);
>>>>>>> bc60257e

describe('useReactToolScheduler in YOLO Mode', () => {
  let onComplete: Mock;
  let setPendingHistoryItem: Mock;

  beforeEach(() => {
    onComplete = vi.fn();
    setPendingHistoryItem = vi.fn();
    mockToolRegistry.getTool.mockClear();
    (mockToolRequiresConfirmation.execute as Mock).mockClear();
    (mockToolRequiresConfirmation.shouldConfirmExecute as Mock).mockClear();

    // IMPORTANT: Enable YOLO mode for this test suite
    (mockConfig.getApprovalMode as Mock).mockReturnValue(ApprovalMode.YOLO);

    vi.useFakeTimers();
  });

  afterEach(() => {
    vi.clearAllTimers();
    vi.useRealTimers();
    // IMPORTANT: Disable YOLO mode after this test suite
    (mockConfig.getApprovalMode as Mock).mockReturnValue(ApprovalMode.DEFAULT);
  });

  const renderSchedulerInYoloMode = () =>
    renderHook(() =>
      useReactToolScheduler(
        onComplete,
        mockConfig as unknown as Config,
        setPendingHistoryItem,
        () => undefined,
<<<<<<< HEAD
=======
        () => {},
>>>>>>> bc60257e
      ),
    );

  it('should skip confirmation and execute tool directly when yoloMode is true', async () => {
    mockToolRegistry.getTool.mockReturnValue(mockToolRequiresConfirmation);
    const expectedOutput = 'YOLO Confirmed output';
    (mockToolRequiresConfirmation.execute as Mock).mockResolvedValue({
      llmContent: expectedOutput,
      returnDisplay: 'YOLO Formatted tool output',
      summary: 'YOLO summary',
    } as ToolResult);

    const { result } = renderSchedulerInYoloMode();
    const schedule = result.current[1];
    const request = createTestToolCallRequest({
      callId: 'yoloCall',
      name: 'mockToolRequiresConfirmation',
      args: { data: 'any data' },
<<<<<<< HEAD
      isClientInitiated: false,
      prompt_id: 'test-prompt-id',
    });
=======
    } as any;
>>>>>>> bc60257e

    act(() => {
      schedule(request, new AbortController().signal);
    });

    await act(async () => {
      await vi.runAllTimersAsync(); // Process validation
    });
    await act(async () => {
      await vi.runAllTimersAsync(); // Process scheduling
    });
    await act(async () => {
      await vi.runAllTimersAsync(); // Process execution
    });

    // Check that shouldConfirmExecute was NOT called
    expect(
      mockToolRequiresConfirmation.shouldConfirmExecute,
    ).not.toHaveBeenCalled();

    // Check that execute WAS called
    expect(mockToolRequiresConfirmation.execute).toHaveBeenCalledWith(
      request.args,
      expect.any(AbortSignal),
      undefined,
      undefined,
      undefined,
    );

    // Check that onComplete was called with success
    expect(onComplete).toHaveBeenCalledWith([
      expect.objectContaining({
        status: 'success',
        request,
        response: expect.objectContaining({
          resultDisplay: 'YOLO Formatted tool output',
          responseParts: {
            functionResponse: {
              id: 'yoloCall',
              name: 'mockToolRequiresConfirmation',
              response: { output: expectedOutput },
            },
          },
        }),
      }),
    ]);

    // Ensure no confirmation UI was triggered (setPendingHistoryItem should not have been called with confirmation details)
    const setPendingHistoryItemCalls = setPendingHistoryItem.mock.calls;
    const confirmationCall = setPendingHistoryItemCalls.find((call) => {
      const item = typeof call[0] === 'function' ? call[0]({}) : call[0];
      return item?.tools?.[0]?.confirmationDetails;
    });
    expect(confirmationCall).toBeUndefined();
  });
});

describe('useReactToolScheduler', () => {
  // TODO(ntaylormullen): The following tests are skipped due to difficulties in
  // reliably testing the asynchronous state updates and interactions with timers.
  // These tests involve complex sequences of events, including confirmations,
  // live output updates, and cancellations, which are challenging to assert
  // correctly with the current testing setup. Further investigation is needed
  // to find a robust way to test these scenarios.
  let onComplete: Mock;
  let setPendingHistoryItem: Mock;
  let capturedOnConfirmForTest:
    | ((outcome: ToolConfirmationOutcome) => void | Promise<void>)
    | undefined;

  beforeEach(() => {
    onComplete = vi.fn();
    capturedOnConfirmForTest = undefined;
    setPendingHistoryItem = vi.fn((updaterOrValue) => {
      let pendingItem: HistoryItemWithoutId | null = null;
      if (typeof updaterOrValue === 'function') {
        // Loosen the type for prevState to allow for more flexible updates in tests
        const prevState: Partial<HistoryItemToolGroup> = {
          type: 'tool_group', // Still default to tool_group for most cases
          tools: [],
        };

        pendingItem = updaterOrValue(prevState as any); // Allow any for more flexibility
      } else {
        pendingItem = updaterOrValue;
      }
      // Capture onConfirm if it exists, regardless of the exact type of pendingItem
      // This is a common pattern in these tests.
      if (
        (pendingItem as HistoryItemToolGroup)?.tools?.[0]?.confirmationDetails
          ?.onConfirm
      ) {
        capturedOnConfirmForTest = (pendingItem as HistoryItemToolGroup)
          .tools[0].confirmationDetails?.onConfirm;
      }
    });

    mockToolRegistry.getTool.mockClear();
    (mockTool.execute as Mock).mockClear();
    (mockTool.shouldConfirmExecute as Mock).mockClear();
    (mockToolWithLiveOutput.execute as Mock).mockClear();
    (mockToolWithLiveOutput.shouldConfirmExecute as Mock).mockClear();
    (mockToolRequiresConfirmation.execute as Mock).mockClear();
    (mockToolRequiresConfirmation.shouldConfirmExecute as Mock).mockClear();

    mockOnUserConfirmForToolConfirmation = vi.fn();
    (
      mockToolRequiresConfirmation.shouldConfirmExecute as Mock
    ).mockImplementation(
      async (): Promise<ToolCallConfirmationDetails | null> =>
        ({
          onConfirm: mockOnUserConfirmForToolConfirmation,
          fileName: 'mockToolRequiresConfirmation.ts',
          fileDiff: 'Mock tool requires confirmation',
          type: 'edit',
          title: 'Mock Tool Requires Confirmation',
        }) as any,
    );

    vi.useFakeTimers();
  });

  afterEach(() => {
    vi.clearAllTimers();
    vi.useRealTimers();
  });

  const renderScheduler = () =>
    renderHook(() =>
      useReactToolScheduler(
        onComplete,
        mockConfig as unknown as Config,
        setPendingHistoryItem,
        () => undefined,
<<<<<<< HEAD
=======
        () => {},
>>>>>>> bc60257e
      ),
    );

  it('initial state should be empty', () => {
    const { result } = renderScheduler();
    expect(result.current[0]).toEqual([]);
  });

  it('should schedule and execute a tool call successfully', async () => {
    mockToolRegistry.getTool.mockReturnValue(mockTool);
    (mockTool.execute as Mock).mockResolvedValue({
      llmContent: 'Tool output',
      returnDisplay: 'Formatted tool output',
      summary: 'Formatted summary',
    } as ToolResult);
    (mockTool.shouldConfirmExecute as Mock).mockResolvedValue(null);

    const { result } = renderScheduler();
    const schedule = result.current[1];
    const request = createTestToolCallRequest({
      callId: 'call1',
      name: 'mockTool',
      args: { param: 'value' },
<<<<<<< HEAD
    });
=======
    } as any;
>>>>>>> bc60257e

    act(() => {
      schedule(request, new AbortController().signal);
    });
    await act(async () => {
      await vi.runAllTimersAsync();
    });
    await act(async () => {
      await vi.runAllTimersAsync();
    });
    await act(async () => {
      await vi.runAllTimersAsync();
    });

    expect(mockTool.execute).toHaveBeenCalledWith(
      request.args,
      expect.any(AbortSignal),
      undefined,
      undefined,
      undefined,
    );
    expect(onComplete).toHaveBeenCalledWith([
      expect.objectContaining({
        status: 'success',
        request,
        response: expect.objectContaining({
          resultDisplay: 'Formatted tool output',
          responseParts: {
            functionResponse: {
              id: 'call1',
              name: 'mockTool',
              response: { output: 'Tool output' },
            },
          },
        }),
      }),
    ]);
    expect(result.current[0]).toEqual([]);
  });

  it('should handle tool not found', async () => {
    mockToolRegistry.getTool.mockReturnValue(undefined);
    const { result } = renderScheduler();
    const schedule = result.current[1];
    const request = createTestToolCallRequest({
      callId: 'call1',
      name: 'nonexistentTool',
      args: {},
<<<<<<< HEAD
    });
=======
    } as any;
>>>>>>> bc60257e

    act(() => {
      schedule(request, new AbortController().signal);
    });
    await act(async () => {
      await vi.runAllTimersAsync();
    });
    await act(async () => {
      await vi.runAllTimersAsync();
    });

    expect(onComplete).toHaveBeenCalledWith([
      expect.objectContaining({
        status: 'error',
        request,
        response: expect.objectContaining({
          error: expect.objectContaining({
            message: 'Tool "nonexistentTool" not found in registry.',
          }),
        }),
      }),
    ]);
    expect(result.current[0]).toEqual([]);
  });

  it('should handle error during shouldConfirmExecute', async () => {
    mockToolRegistry.getTool.mockReturnValue(mockTool);
    const confirmError = new Error('Confirmation check failed');
    (mockTool.shouldConfirmExecute as Mock).mockRejectedValue(confirmError);

    const { result } = renderScheduler();
    const schedule = result.current[1];
    const request = createTestToolCallRequest({
      callId: 'call1',
      name: 'mockTool',
      args: {},
<<<<<<< HEAD
    });
=======
    } as any;
>>>>>>> bc60257e

    act(() => {
      schedule(request, new AbortController().signal);
    });
    await act(async () => {
      await vi.runAllTimersAsync();
    });
    await act(async () => {
      await vi.runAllTimersAsync();
    });

    expect(onComplete).toHaveBeenCalledWith([
      expect.objectContaining({
        status: 'error',
        request,
        response: expect.objectContaining({
          error: confirmError,
        }),
      }),
    ]);
    expect(result.current[0]).toEqual([]);
  });

  it('should handle error during execute', async () => {
    mockToolRegistry.getTool.mockReturnValue(mockTool);
    (mockTool.shouldConfirmExecute as Mock).mockResolvedValue(null);
    const execError = new Error('Execution failed');
    (mockTool.execute as Mock).mockRejectedValue(execError);

    const { result } = renderScheduler();
    const schedule = result.current[1];
    const request = createTestToolCallRequest({
      callId: 'call1',
      name: 'mockTool',
      args: {},
<<<<<<< HEAD
    });
=======
    } as any;
>>>>>>> bc60257e

    act(() => {
      schedule(request, new AbortController().signal);
    });
    await act(async () => {
      await vi.runAllTimersAsync();
    });
    await act(async () => {
      await vi.runAllTimersAsync();
    });
    await act(async () => {
      await vi.runAllTimersAsync();
    });

    expect(onComplete).toHaveBeenCalledWith([
      expect.objectContaining({
        status: 'error',
        request,
        response: expect.objectContaining({
          error: execError,
        }),
      }),
    ]);
    expect(result.current[0]).toEqual([]);
  });

  it.skip('should handle tool requiring confirmation - approved', async () => {
    mockToolRegistry.getTool.mockReturnValue(mockToolRequiresConfirmation);
    const expectedOutput = 'Confirmed output';
    (mockToolRequiresConfirmation.execute as Mock).mockResolvedValue({
      llmContent: expectedOutput,
      returnDisplay: 'Confirmed display',
      summary: 'Confirmed summary',
    } as ToolResult);

    const { result } = renderScheduler();
    const schedule = result.current[1];
    const request = createTestToolCallRequest({
      callId: 'callConfirm',
      name: 'mockToolRequiresConfirmation',
      args: { data: 'sensitive' },
<<<<<<< HEAD
    });
=======
    } as any;
>>>>>>> bc60257e

    act(() => {
      schedule(request, new AbortController().signal);
    });
    await act(async () => {
      await vi.runAllTimersAsync();
    });

    expect(setPendingHistoryItem).toHaveBeenCalled();
    expect(capturedOnConfirmForTest).toBeDefined();

    await act(async () => {
      await capturedOnConfirmForTest?.(ToolConfirmationOutcome.ProceedOnce);
    });

    await act(async () => {
      await vi.runAllTimersAsync();
    });
    await act(async () => {
      await vi.runAllTimersAsync();
    });
    await act(async () => {
      await vi.runAllTimersAsync();
    });

    expect(mockOnUserConfirmForToolConfirmation).toHaveBeenCalledWith(
      ToolConfirmationOutcome.ProceedOnce,
    );
    expect(mockToolRequiresConfirmation.execute).toHaveBeenCalled();
    expect(onComplete).toHaveBeenCalledWith([
      expect.objectContaining({
        status: 'success',
        request,
        response: expect.objectContaining({
          resultDisplay: 'Confirmed display',
          responseParts: expect.arrayContaining([
            expect.objectContaining({
              functionResponse: expect.objectContaining({
                response: { output: expectedOutput },
              }),
            }),
          ]),
        }),
      }),
    ]);
  });

  it.skip('should handle tool requiring confirmation - cancelled by user', async () => {
    mockToolRegistry.getTool.mockReturnValue(mockToolRequiresConfirmation);
    const { result } = renderScheduler();
    const schedule = result.current[1];
    const request = createTestToolCallRequest({
      callId: 'callConfirmCancel',
      name: 'mockToolRequiresConfirmation',
      args: {},
<<<<<<< HEAD
    });
=======
    } as any;
>>>>>>> bc60257e

    act(() => {
      schedule(request, new AbortController().signal);
    });
    await act(async () => {
      await vi.runAllTimersAsync();
    });

    expect(setPendingHistoryItem).toHaveBeenCalled();
    expect(capturedOnConfirmForTest).toBeDefined();

    await act(async () => {
      await capturedOnConfirmForTest?.(ToolConfirmationOutcome.Cancel);
    });
    await act(async () => {
      await vi.runAllTimersAsync();
    });
    await act(async () => {
      await vi.runAllTimersAsync();
    });

    expect(mockOnUserConfirmForToolConfirmation).toHaveBeenCalledWith(
      ToolConfirmationOutcome.Cancel,
    );
    expect(onComplete).toHaveBeenCalledWith([
      expect.objectContaining({
        status: 'cancelled',
        request,
        response: expect.objectContaining({
          responseParts: expect.arrayContaining([
            expect.objectContaining({
              functionResponse: expect.objectContaining({
                response: expect.objectContaining({
                  error: `User did not allow tool call ${request.name}. Reason: User cancelled.`,
                }),
              }),
            }),
          ]),
        }),
      }),
    ]);
  });

  it.skip('should handle live output updates', async () => {
    mockToolRegistry.getTool.mockReturnValue(mockToolWithLiveOutput);
    let liveUpdateFn: ((output: string) => void) | undefined;
    let resolveExecutePromise: (value: ToolResult) => void;
    const executePromise = new Promise<ToolResult>((resolve) => {
      resolveExecutePromise = resolve;
    });

    (mockToolWithLiveOutput.execute as Mock).mockImplementation(
      async (
        _args: Record<string, unknown>,
        _signal: AbortSignal,
        updateFn: ((output: string) => void) | undefined,
      ) => {
        liveUpdateFn = updateFn;
        return executePromise;
      },
    );
    (mockToolWithLiveOutput.shouldConfirmExecute as Mock).mockResolvedValue(
      null,
    );

    const { result } = renderScheduler();
    const schedule = result.current[1];
    const request = createTestToolCallRequest({
      callId: 'liveCall',
      name: 'mockToolWithLiveOutput',
      args: {},
<<<<<<< HEAD
    });
=======
    } as any;
>>>>>>> bc60257e

    act(() => {
      schedule(request, new AbortController().signal);
    });
    await act(async () => {
      await vi.runAllTimersAsync();
    });

    expect(liveUpdateFn).toBeDefined();
    expect(setPendingHistoryItem).toHaveBeenCalled();

    await act(async () => {
      liveUpdateFn?.('Live output 1');
    });
    await act(async () => {
      await vi.runAllTimersAsync();
    });

    await act(async () => {
      liveUpdateFn?.('Live output 2');
    });
    await act(async () => {
      await vi.runAllTimersAsync();
    });

    act(() => {
      resolveExecutePromise({
        llmContent: 'Final output',
        returnDisplay: 'Final display',
        summary: 'Final summary',
      } as ToolResult);
    });
    await act(async () => {
      await vi.runAllTimersAsync();
    });
    await act(async () => {
      await vi.runAllTimersAsync();
    });

    expect(onComplete).toHaveBeenCalledWith([
      expect.objectContaining({
        status: 'success',
        request,
        response: expect.objectContaining({
          resultDisplay: 'Final display',
          responseParts: expect.arrayContaining([
            expect.objectContaining({
              functionResponse: expect.objectContaining({
                response: { output: 'Final output' },
              }),
            }),
          ]),
        }),
      }),
    ]);
    expect(result.current[0]).toEqual([]);
  });

  it('should schedule and execute multiple tool calls', async () => {
    const tool1 = new MockTool('tool1', 'Tool 1');
    tool1.execute.mockResolvedValue({
      llmContent: 'Output 1',
      returnDisplay: 'Display 1',
      summary: 'Summary 1',
    } as ToolResult);
    tool1.shouldConfirmExecute.mockResolvedValue(null);

    const tool2 = new MockTool('tool2', 'Tool 2');
    tool2.execute.mockResolvedValue({
      llmContent: 'Output 2',
      returnDisplay: 'Display 2',
      summary: 'Summary 2',
    } as ToolResult);
    tool2.shouldConfirmExecute.mockResolvedValue(null);

    mockToolRegistry.getTool.mockImplementation((name) => {
      if (name === 'tool1') return tool1;
      if (name === 'tool2') return tool2;
      return undefined;
    });

    const { result } = renderScheduler();
    const schedule = result.current[1];
    const requests: ToolCallRequestInfo[] = [
<<<<<<< HEAD
      createTestToolCallRequest({ callId: 'multi1', name: 'tool1', args: { p: 1 } }),
      createTestToolCallRequest({ callId: 'multi2', name: 'tool2', args: { p: 2 } }),
=======
      { callId: 'multi1', name: 'tool1', args: { p: 1 } } as any,
      { callId: 'multi2', name: 'tool2', args: { p: 2 } } as any,
>>>>>>> bc60257e
    ];

    act(() => {
      schedule(requests, new AbortController().signal);
    });
    await act(async () => {
      await vi.runAllTimersAsync();
    });
    await act(async () => {
      await vi.runAllTimersAsync();
    });
    await act(async () => {
      await vi.runAllTimersAsync();
    });
    await act(async () => {
      await vi.runAllTimersAsync();
    });

    expect(onComplete).toHaveBeenCalledTimes(1);
    const completedCalls = onComplete.mock.calls[0][0] as ToolCall[];
    expect(completedCalls.length).toBe(2);

    const call1Result = completedCalls.find(
      (c) => c.request.callId === 'multi1',
    );
    const call2Result = completedCalls.find(
      (c) => c.request.callId === 'multi2',
    );

    expect(call1Result).toMatchObject({
      status: 'success',
      request: requests[0],
      response: expect.objectContaining({
        resultDisplay: 'Display 1',
        responseParts: {
          functionResponse: {
            id: 'multi1',
            name: 'tool1',
            response: { output: 'Output 1' },
          },
        },
      }),
    });
    expect(call2Result).toMatchObject({
      status: 'success',
      request: requests[1],
      response: expect.objectContaining({
        resultDisplay: 'Display 2',
        responseParts: {
          functionResponse: {
            id: 'multi2',
            name: 'tool2',
            response: { output: 'Output 2' },
          },
        },
      }),
    });
    expect(result.current[0]).toEqual([]);
  });

  it.skip('should throw error if scheduling while already running', async () => {
    mockToolRegistry.getTool.mockReturnValue(mockTool);
    const longExecutePromise = new Promise<ToolResult>((resolve) =>
      setTimeout(
        () =>
          resolve({
            llmContent: 'done',
            returnDisplay: 'done display',
            summary: 'done summary',
          }),
        50,
      ),
    );
    (mockTool.execute as Mock).mockReturnValue(longExecutePromise);
    (mockTool.shouldConfirmExecute as Mock).mockResolvedValue(null);

    const { result } = renderScheduler();
    const schedule = result.current[1];
    const request1 = createTestToolCallRequest({
      callId: 'run1',
      name: 'mockTool',
      args: {},
<<<<<<< HEAD
    });
    const request2 = createTestToolCallRequest({
      callId: 'run2',
      name: 'mockTool',
      args: {},
    });
=======
    } as any;
    const request2: ToolCallRequestInfo = {
      callId: 'run2',
      name: 'mockTool',
      args: {},
    } as any;
>>>>>>> bc60257e

    act(() => {
      schedule(request1, new AbortController().signal);
    });
    await act(async () => {
      await vi.runAllTimersAsync();
    });

    expect(() => schedule(request2, new AbortController().signal)).toThrow(
      'Cannot schedule tool calls while other tool calls are running',
    );

    await act(async () => {
      await vi.advanceTimersByTimeAsync(50);
      await vi.runAllTimersAsync();
      await act(async () => {
        await vi.runAllTimersAsync();
      });
    });
    expect(onComplete).toHaveBeenCalledWith([
      expect.objectContaining({
        status: 'success',
        request: request1,
        response: expect.objectContaining({ resultDisplay: 'done display' }),
      }),
    ]);
    expect(result.current[0]).toEqual([]);
  });
});

describe('mapToDisplay', () => {
  const baseRequest = createTestToolCallRequest({
    callId: 'testCallId',
    name: 'testTool',
    args: { foo: 'bar' },
<<<<<<< HEAD
  });
=======
  } as any;
>>>>>>> bc60257e

  const baseTool = new MockTool('testTool', 'Test Tool Display');

  const baseResponse: ToolCallResponseInfo = {
    callId: 'testCallId',
    responseParts: [
      {
        functionResponse: {
          name: 'testTool',
          id: 'testCallId',
          response: { output: 'Test output' },
        } as FunctionResponse,
      } as PartUnion,
    ],
    resultDisplay: 'Test display output',
    error: undefined,
  } as any;

  // Define a more specific type for extraProps for these tests
  // This helps ensure that tool and confirmationDetails are only accessed when they are expected to exist.
  type MapToDisplayExtraProps =
    | {
        tool?: AnyDeclarativeTool;
        invocation?: AnyToolInvocation;
        liveOutput?: string;
        response?: ToolCallResponseInfo;
        confirmationDetails?: ToolCallConfirmationDetails;
      }
    | {
        tool: AnyDeclarativeTool;
        invocation?: AnyToolInvocation;
        response?: ToolCallResponseInfo;
        confirmationDetails?: ToolCallConfirmationDetails;
      }
    | {
        response: ToolCallResponseInfo;
        tool?: undefined;
        confirmationDetails?: ToolCallConfirmationDetails;
      }
    | {
        confirmationDetails: ToolCallConfirmationDetails;
        tool?: AnyDeclarativeTool;
        invocation?: AnyToolInvocation;
        response?: ToolCallResponseInfo;
      };

  const baseInvocation = baseTool.build(baseRequest.args);
  const testCases: Array<{
    name: string;
    status: ToolCallStatusType;
    extraProps?: MapToDisplayExtraProps;
    expectedStatus: ToolCallStatus;
    expectedResultDisplay?: string;
    expectedName?: string;
    expectedDescription?: string;
  }> = [
    {
      name: 'validating',
      status: 'validating',
      extraProps: { tool: baseTool, invocation: baseInvocation },
      expectedStatus: ToolCallStatus.Executing,
      expectedName: baseTool.displayName,
      expectedDescription: baseInvocation.getDescription(),
    },
    {
      name: 'awaiting_approval',
      status: 'awaiting_approval',
      extraProps: {
        tool: baseTool,
        invocation: baseInvocation,
        confirmationDetails: {
          onConfirm: vi.fn(),
          type: 'edit',
          title: 'Test Tool Display',
          serverName: 'testTool',
          toolName: 'testTool',
          toolDisplayName: 'Test Tool Display',
          filePath: 'mock',
          fileName: 'test.ts',
          fileDiff: 'Test diff',
          originalContent: 'Original content',
          newContent: 'New content',
        } as ToolCallConfirmationDetails,
      },
      expectedStatus: ToolCallStatus.Confirming,
      expectedName: baseTool.displayName,
      expectedDescription: baseInvocation.getDescription(),
    },
    {
      name: 'scheduled',
      status: 'scheduled',
      extraProps: { tool: baseTool, invocation: baseInvocation },
      expectedStatus: ToolCallStatus.Pending,
      expectedName: baseTool.displayName,
      expectedDescription: baseInvocation.getDescription(),
    },
    {
      name: 'executing no live output',
      status: 'executing',
      extraProps: { tool: baseTool, invocation: baseInvocation },
      expectedStatus: ToolCallStatus.Executing,
      expectedName: baseTool.displayName,
      expectedDescription: baseInvocation.getDescription(),
    },
    {
      name: 'executing with live output',
      status: 'executing',
      extraProps: {
        tool: baseTool,
        invocation: baseInvocation,
        liveOutput: 'Live test output',
      },
      expectedStatus: ToolCallStatus.Executing,
      expectedResultDisplay: 'Live test output',
      expectedName: baseTool.displayName,
      expectedDescription: baseInvocation.getDescription(),
    },
    {
      name: 'success',
      status: 'success',
      extraProps: {
        tool: baseTool,
        invocation: baseInvocation,
        response: baseResponse,
      },
      expectedStatus: ToolCallStatus.Success,
      expectedResultDisplay: baseResponse.resultDisplay as any,
      expectedName: baseTool.displayName,
      expectedDescription: baseInvocation.getDescription(),
    },
    {
      name: 'error tool not found',
      status: 'error',
      extraProps: {
        response: {
          ...baseResponse,
          error: new Error('Test error tool not found'),
          resultDisplay: 'Error display tool not found',
        },
      },
      expectedStatus: ToolCallStatus.Error,
      expectedResultDisplay: 'Error display tool not found',
      expectedName: baseRequest.name,
      expectedDescription: JSON.stringify(baseRequest.args),
    },
    {
      name: 'error tool execution failed',
      status: 'error',
      extraProps: {
        tool: baseTool,
        response: {
          ...baseResponse,
          error: new Error('Tool execution failed'),
          resultDisplay: 'Execution failed display',
        },
      },
      expectedStatus: ToolCallStatus.Error,
      expectedResultDisplay: 'Execution failed display',
      expectedName: baseTool.displayName, // Changed from baseTool.name
      expectedDescription: baseInvocation.getDescription(),
    },
    {
      name: 'cancelled',
      status: 'cancelled',
      extraProps: {
        tool: baseTool,
        invocation: baseInvocation,
        response: {
          ...baseResponse,
          resultDisplay: 'Cancelled display',
        },
      },
      expectedStatus: ToolCallStatus.Canceled,
      expectedResultDisplay: 'Cancelled display',
      expectedName: baseTool.displayName,
      expectedDescription: baseInvocation.getDescription(),
    },
  ];

  testCases.forEach(
    ({
      name: testName,
      status,
      extraProps,
      expectedStatus,
      expectedResultDisplay,
      expectedName,
      expectedDescription,
    }) => {
      it(`should map ToolCall with status '${status}' (${testName}) correctly`, () => {
        const toolCall: ToolCall = {
          request: baseRequest,
          status,
          ...(extraProps || {}),
        } as ToolCall;

        const display = mapToDisplay(toolCall);
        expect(display.type).toBe('tool_group');
        expect(display.tools.length).toBe(1);
        const toolDisplay = display.tools[0];

        expect(toolDisplay.callId).toBe(baseRequest.callId);
        expect(toolDisplay.status).toBe(expectedStatus);
        expect(toolDisplay.resultDisplay).toBe(expectedResultDisplay);

        expect(toolDisplay.name).toBe(expectedName);
        expect(toolDisplay.description).toBe(expectedDescription);

        expect(toolDisplay.renderOutputAsMarkdown).toBe(
          extraProps?.tool?.isOutputMarkdown ?? false,
        );
        if (status === 'awaiting_approval') {
          expect(toolDisplay.confirmationDetails).toBe(
            extraProps!.confirmationDetails,
          );
        } else {
          expect(toolDisplay.confirmationDetails).toBeUndefined();
        }
      });
    },
  );

  it('should map an array of ToolCalls correctly', () => {
    const toolCall1: ToolCall = {
      request: { ...baseRequest, callId: 'call1' },
      status: 'success',
      tool: baseTool,
      invocation: baseTool.build(baseRequest.args),
      response: { ...baseResponse, callId: 'call1' },
    } as ToolCall;
    const toolForCall2 = new MockTool(
      baseTool.name,
      baseTool.displayName,
      false,
      false,
      true,
    );
    const toolCall2: ToolCall = {
      request: { ...baseRequest, callId: 'call2' },
      status: 'executing',
      tool: toolForCall2,
      invocation: toolForCall2.build(baseRequest.args),
      liveOutput: 'markdown output',
    } as ToolCall;

    const display = mapToDisplay([toolCall1, toolCall2]);
    expect(display.tools.length).toBe(2);
    expect(display.tools[0].callId).toBe('call1');
    expect(display.tools[0].status).toBe(ToolCallStatus.Success);
    expect(display.tools[0].renderOutputAsMarkdown).toBe(false);
    expect(display.tools[1].callId).toBe('call2');
    expect(display.tools[1].status).toBe(ToolCallStatus.Executing);
    expect(display.tools[1].resultDisplay).toBe('markdown output');
    expect(display.tools[1].renderOutputAsMarkdown).toBe(true);
  });
});<|MERGE_RESOLUTION|>--- conflicted
+++ resolved
@@ -55,7 +55,6 @@
   getApprovalMode: vi.fn(() => ApprovalMode.DEFAULT),
   getUsageStatisticsEnabled: () => true,
   getDebugMode: () => false,
-  getHooks: vi.fn(() => ({})),
 };
 
 class MockToolInvocation extends BaseToolInvocation<object, ToolResult> {
@@ -142,42 +141,12 @@
   true,
 );
 let mockOnUserConfirmForToolConfirmation: Mock;
-<<<<<<< HEAD
-
-// Helper to create test ToolCallRequestInfo with required properties
-const createTestToolCallRequest = (overrides: Partial<ToolCallRequestInfo>): ToolCallRequestInfo => ({
-  callId: 'test-call-id',
-  name: 'test-tool',
-  args: {},
-  isClientInitiated: false,
-  prompt_id: 'test-prompt-id',
-  ...overrides,
-});
-
-const mockToolRequiresConfirmation: Tool = {
-  ...mockTool,
-  name: 'mockToolRequiresConfirmation',
-  displayName: 'Mock Tool Requires Confirmation',
-  shouldConfirmExecute: vi.fn(
-    async (): Promise<ToolCallConfirmationDetails | false> => ({
-      type: 'edit',
-      title: 'Mock Tool Requires Confirmation',
-      onConfirm: mockOnUserConfirmForToolConfirmation,
-      fileName: 'mockToolRequiresConfirmation.ts',
-      fileDiff: 'Mock tool requires confirmation',
-      originalContent: 'Original content',
-      newContent: 'New content',
-    }),
-  ),
-};
-=======
 const mockToolRequiresConfirmation = new MockTool(
   'mockToolRequiresConfirmation',
   'Mock Tool Requires Confirmation',
   false,
   true,
 );
->>>>>>> bc60257e
 
 describe('useReactToolScheduler in YOLO Mode', () => {
   let onComplete: Mock;
@@ -210,10 +179,7 @@
         mockConfig as unknown as Config,
         setPendingHistoryItem,
         () => undefined,
-<<<<<<< HEAD
-=======
         () => {},
->>>>>>> bc60257e
       ),
     );
 
@@ -228,17 +194,11 @@
 
     const { result } = renderSchedulerInYoloMode();
     const schedule = result.current[1];
-    const request = createTestToolCallRequest({
+    const request: ToolCallRequestInfo = {
       callId: 'yoloCall',
       name: 'mockToolRequiresConfirmation',
       args: { data: 'any data' },
-<<<<<<< HEAD
-      isClientInitiated: false,
-      prompt_id: 'test-prompt-id',
-    });
-=======
     } as any;
->>>>>>> bc60257e
 
     act(() => {
       schedule(request, new AbortController().signal);
@@ -373,10 +333,7 @@
         mockConfig as unknown as Config,
         setPendingHistoryItem,
         () => undefined,
-<<<<<<< HEAD
-=======
         () => {},
->>>>>>> bc60257e
       ),
     );
 
@@ -396,15 +353,11 @@
 
     const { result } = renderScheduler();
     const schedule = result.current[1];
-    const request = createTestToolCallRequest({
+    const request: ToolCallRequestInfo = {
       callId: 'call1',
       name: 'mockTool',
       args: { param: 'value' },
-<<<<<<< HEAD
-    });
-=======
     } as any;
->>>>>>> bc60257e
 
     act(() => {
       schedule(request, new AbortController().signal);
@@ -449,15 +402,11 @@
     mockToolRegistry.getTool.mockReturnValue(undefined);
     const { result } = renderScheduler();
     const schedule = result.current[1];
-    const request = createTestToolCallRequest({
+    const request: ToolCallRequestInfo = {
       callId: 'call1',
       name: 'nonexistentTool',
       args: {},
-<<<<<<< HEAD
-    });
-=======
     } as any;
->>>>>>> bc60257e
 
     act(() => {
       schedule(request, new AbortController().signal);
@@ -490,15 +439,11 @@
 
     const { result } = renderScheduler();
     const schedule = result.current[1];
-    const request = createTestToolCallRequest({
+    const request: ToolCallRequestInfo = {
       callId: 'call1',
       name: 'mockTool',
       args: {},
-<<<<<<< HEAD
-    });
-=======
     } as any;
->>>>>>> bc60257e
 
     act(() => {
       schedule(request, new AbortController().signal);
@@ -530,15 +475,11 @@
 
     const { result } = renderScheduler();
     const schedule = result.current[1];
-    const request = createTestToolCallRequest({
+    const request: ToolCallRequestInfo = {
       callId: 'call1',
       name: 'mockTool',
       args: {},
-<<<<<<< HEAD
-    });
-=======
     } as any;
->>>>>>> bc60257e
 
     act(() => {
       schedule(request, new AbortController().signal);
@@ -576,15 +517,11 @@
 
     const { result } = renderScheduler();
     const schedule = result.current[1];
-    const request = createTestToolCallRequest({
+    const request: ToolCallRequestInfo = {
       callId: 'callConfirm',
       name: 'mockToolRequiresConfirmation',
       args: { data: 'sensitive' },
-<<<<<<< HEAD
-    });
-=======
     } as any;
->>>>>>> bc60257e
 
     act(() => {
       schedule(request, new AbortController().signal);
@@ -636,15 +573,11 @@
     mockToolRegistry.getTool.mockReturnValue(mockToolRequiresConfirmation);
     const { result } = renderScheduler();
     const schedule = result.current[1];
-    const request = createTestToolCallRequest({
+    const request: ToolCallRequestInfo = {
       callId: 'callConfirmCancel',
       name: 'mockToolRequiresConfirmation',
       args: {},
-<<<<<<< HEAD
-    });
-=======
     } as any;
->>>>>>> bc60257e
 
     act(() => {
       schedule(request, new AbortController().signal);
@@ -712,15 +645,11 @@
 
     const { result } = renderScheduler();
     const schedule = result.current[1];
-    const request = createTestToolCallRequest({
+    const request: ToolCallRequestInfo = {
       callId: 'liveCall',
       name: 'mockToolWithLiveOutput',
       args: {},
-<<<<<<< HEAD
-    });
-=======
     } as any;
->>>>>>> bc60257e
 
     act(() => {
       schedule(request, new AbortController().signal);
@@ -805,13 +734,8 @@
     const { result } = renderScheduler();
     const schedule = result.current[1];
     const requests: ToolCallRequestInfo[] = [
-<<<<<<< HEAD
-      createTestToolCallRequest({ callId: 'multi1', name: 'tool1', args: { p: 1 } }),
-      createTestToolCallRequest({ callId: 'multi2', name: 'tool2', args: { p: 2 } }),
-=======
       { callId: 'multi1', name: 'tool1', args: { p: 1 } } as any,
       { callId: 'multi2', name: 'tool2', args: { p: 2 } } as any,
->>>>>>> bc60257e
     ];
 
     act(() => {
@@ -890,25 +814,16 @@
 
     const { result } = renderScheduler();
     const schedule = result.current[1];
-    const request1 = createTestToolCallRequest({
+    const request1: ToolCallRequestInfo = {
       callId: 'run1',
       name: 'mockTool',
       args: {},
-<<<<<<< HEAD
-    });
-    const request2 = createTestToolCallRequest({
-      callId: 'run2',
-      name: 'mockTool',
-      args: {},
-    });
-=======
     } as any;
     const request2: ToolCallRequestInfo = {
       callId: 'run2',
       name: 'mockTool',
       args: {},
     } as any;
->>>>>>> bc60257e
 
     act(() => {
       schedule(request1, new AbortController().signal);
@@ -940,15 +855,11 @@
 });
 
 describe('mapToDisplay', () => {
-  const baseRequest = createTestToolCallRequest({
+  const baseRequest: ToolCallRequestInfo = {
     callId: 'testCallId',
     name: 'testTool',
     args: { foo: 'bar' },
-<<<<<<< HEAD
-  });
-=======
   } as any;
->>>>>>> bc60257e
 
   const baseTool = new MockTool('testTool', 'Test Tool Display');
 
