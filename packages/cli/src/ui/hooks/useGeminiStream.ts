--- conflicted
+++ resolved
@@ -235,57 +235,52 @@
               isClientInitiated: true,
             };
             scheduleToolCalls([toolCallRequest], abortSignal);
+            return { queryToSend: null, shouldProceed: false };
+          } else if (slashCommandResult.type === 'message') {
+            // Custom slash command returned processed content as message
+            // Add it as a user message and treat it as a normal query to send to LLM
+            onDebugMessage(`Custom command processed content: '${slashCommandResult.message}'`);
+            await logger?.logMessage(MessageSenderType.USER, slashCommandResult.message);
+            addItem(
+              { type: MessageType.USER, text: slashCommandResult.message },
+              userMessageTimestamp,
+            );
+            localQueryToSendToGemini = slashCommandResult.message;
+          } else {
+            // slashCommandResult.type === 'handled'
+            return { queryToSend: null, shouldProceed: false };
           }
-<<<<<<< HEAD
-          return { queryToSend: null, shouldProceed: false }; // Handled by scheduling the tool
-        } else if (
-          typeof slashCommandResult === 'object' &&
-          slashCommandResult.message
-        ) {
-          // Custom slash command returned processed content as message
-          // Add it as a user message and treat it as a normal query to send to LLM
-          onDebugMessage(`Custom command processed content: '${slashCommandResult.message}'`);
-          await logger?.logMessage(MessageSenderType.USER, slashCommandResult.message);
+        }
+
+      // If localQueryToSendToGemini is already set by custom command, skip other processing
+      if (localQueryToSendToGemini === null) {
+        if (shellModeActive && handleShellCommand(trimmedQuery, abortSignal)) {
+          return { queryToSend: null, shouldProceed: false };
+        }
+
+        // Handle @-commands (which might involve tool calls)
+        if (isAtCommand(trimmedQuery)) {
+          const atCommandResult = await handleAtCommand({
+            query: trimmedQuery,
+            config,
+            addItem,
+            onDebugMessage,
+            messageId: userMessageTimestamp,
+            signal: abortSignal,
+          });
+          if (!atCommandResult.shouldProceed) {
+            return { queryToSend: null, shouldProceed: false };
+          }
+          localQueryToSendToGemini = atCommandResult.processedQuery;
+        } else {
+          // Normal query for Gemini
           addItem(
-            { type: MessageType.USER, text: slashCommandResult.message },
+            { type: MessageType.USER, text: trimmedQuery },
             userMessageTimestamp,
           );
-          localQueryToSendToGemini = slashCommandResult.message;
-=======
-
-          return { queryToSend: null, shouldProceed: false };
->>>>>>> 4dab31f1
-        }
-
-        // If localQueryToSendToGemini is already set by custom command, skip other processing
-        if (localQueryToSendToGemini === null) {
-          if (shellModeActive && handleShellCommand(trimmedQuery, abortSignal)) {
-            return { queryToSend: null, shouldProceed: false };
-          }
-
-          // Handle @-commands (which might involve tool calls)
-          if (isAtCommand(trimmedQuery)) {
-            const atCommandResult = await handleAtCommand({
-              query: trimmedQuery,
-              config,
-              addItem,
-              onDebugMessage,
-              messageId: userMessageTimestamp,
-              signal: abortSignal,
-            });
-            if (!atCommandResult.shouldProceed) {
-              return { queryToSend: null, shouldProceed: false };
-            }
-            localQueryToSendToGemini = atCommandResult.processedQuery;
-          } else {
-            // Normal query for Gemini
-            addItem(
-              { type: MessageType.USER, text: trimmedQuery },
-              userMessageTimestamp,
-            );
-            localQueryToSendToGemini = trimmedQuery;
-          }
-        }
+          localQueryToSendToGemini = trimmedQuery;
+        }
+      }
       } else {
         // It's a function response (PartListUnion that isn't a string)
         localQueryToSendToGemini = query;
