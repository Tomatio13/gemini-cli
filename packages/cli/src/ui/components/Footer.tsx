/**
 * @license
 * Copyright 2025 Google LLC
 * SPDX-License-Identifier: Apache-2.0
 */

import { useTranslation } from 'react-i18next';
import { Box, Text } from 'ink';
import { Colors } from '../colors.js';
import { shortenPath, tildeifyPath, tokenLimit } from '@google/gemini-cli-core';
import { ConsoleSummaryDisplay } from './ConsoleSummaryDisplay.js';
import process from 'node:process';
import Gradient from 'ink-gradient';
import { MemoryUsageDisplay } from './MemoryUsageDisplay.js';

interface FooterProps {
  model: string;
  targetDir: string;
  branchName?: string;
  debugMode: boolean;
  debugMessage: string;
  corgiMode: boolean;
  errorCount: number;
  showErrorDetails: boolean;
  showMemoryUsage?: boolean;
  promptTokenCount: number;
  nightly: boolean;
  vimMode?: string;
}

export const Footer = ({
  model,
  targetDir,
  branchName,
  debugMode,
  debugMessage,
  corgiMode,
  errorCount,
  showErrorDetails,
  showMemoryUsage,
  promptTokenCount,
<<<<<<< HEAD
}: FooterProps) => {
  const { t } = useTranslation();
=======
  nightly,
  vimMode,
}) => {
>>>>>>> fb751c54
  const limit = tokenLimit(model);
  const percentage = promptTokenCount / limit;

  return (
    <Box marginTop={1} justifyContent="space-between" width="100%">
      <Box>
        {vimMode && <Text color={Colors.Gray}>[{vimMode}] </Text>}
        {nightly ? (
          <Gradient colors={Colors.GradientColors}>
            <Text>
              {shortenPath(tildeifyPath(targetDir), 70)}
              {branchName && <Text> ({branchName}*)</Text>}
            </Text>
          </Gradient>
        ) : (
          <Text color={Colors.LightBlue}>
            {shortenPath(tildeifyPath(targetDir), 70)}
            {branchName && <Text color={Colors.Gray}> ({branchName}*)</Text>}
          </Text>
        )}
        {debugMode && (
          <Text color={Colors.AccentRed}>
            {' ' + (debugMessage || '--debug')}
          </Text>
        )}
      </Box>

      {/* Middle Section: Centered Sandbox Info */}
      <Box
        flexGrow={1}
        alignItems="center"
        justifyContent="center"
        display="flex"
      >
        {process.env.SANDBOX && process.env.SANDBOX !== 'sandbox-exec' ? (
          <Text color="green">
            {process.env.SANDBOX.replace(/^gemini-(?:cli-)?/, '')}
          </Text>
        ) : process.env.SANDBOX === 'sandbox-exec' ? (
          <Text color={Colors.AccentYellow}>
<<<<<<< HEAD
            {t('MacOS Seatbelt')}{' '}
=======
            macOS Seatbelt{' '}
>>>>>>> fb751c54
            <Text color={Colors.Gray}>({process.env.SEATBELT_PROFILE})</Text>
          </Text>
        ) : (
          <Text color={Colors.AccentRed}>
            {t('no sandbox')} <Text color={Colors.Gray}>(see /docs)</Text>
          </Text>
        )}
      </Box>

      {/* Right Section: Gemini Label and Console Summary */}
      <Box alignItems="center">
        <Text color={Colors.AccentBlue}>
          {' '}
          {model}{' '}
          <Text color={Colors.Gray}>
            ({((1 - percentage) * 100).toFixed(0)}% {t('context left')})
          </Text>
        </Text>
        {corgiMode && (
          <Text>
            <Text color={Colors.Gray}>| </Text>
            <Text color={Colors.AccentRed}>▼</Text>
            <Text color={Colors.Foreground}>(´</Text>
            <Text color={Colors.AccentRed}>ᴥ</Text>
            <Text color={Colors.Foreground}>`)</Text>
            <Text color={Colors.AccentRed}>▼ </Text>
          </Text>
        )}
        {!showErrorDetails && errorCount > 0 && (
          <Box>
            <Text color={Colors.Gray}>| </Text>
            <ConsoleSummaryDisplay errorCount={errorCount} />
          </Box>
        )}
        {showMemoryUsage && <MemoryUsageDisplay />}
      </Box>
    </Box>
  );
};<|MERGE_RESOLUTION|>--- conflicted
+++ resolved
@@ -4,7 +4,7 @@
  * SPDX-License-Identifier: Apache-2.0
  */
 
-import { useTranslation } from 'react-i18next';
+import React from 'react';
 import { Box, Text } from 'ink';
 import { Colors } from '../colors.js';
 import { shortenPath, tildeifyPath, tokenLimit } from '@google/gemini-cli-core';
@@ -28,7 +28,7 @@
   vimMode?: string;
 }
 
-export const Footer = ({
+export const Footer: React.FC<FooterProps> = ({
   model,
   targetDir,
   branchName,
@@ -39,14 +39,9 @@
   showErrorDetails,
   showMemoryUsage,
   promptTokenCount,
-<<<<<<< HEAD
-}: FooterProps) => {
-  const { t } = useTranslation();
-=======
   nightly,
   vimMode,
 }) => {
->>>>>>> fb751c54
   const limit = tokenLimit(model);
   const percentage = promptTokenCount / limit;
 
@@ -87,16 +82,12 @@
           </Text>
         ) : process.env.SANDBOX === 'sandbox-exec' ? (
           <Text color={Colors.AccentYellow}>
-<<<<<<< HEAD
-            {t('MacOS Seatbelt')}{' '}
-=======
             macOS Seatbelt{' '}
->>>>>>> fb751c54
             <Text color={Colors.Gray}>({process.env.SEATBELT_PROFILE})</Text>
           </Text>
         ) : (
           <Text color={Colors.AccentRed}>
-            {t('no sandbox')} <Text color={Colors.Gray}>(see /docs)</Text>
+            no sandbox <Text color={Colors.Gray}>(see /docs)</Text>
           </Text>
         )}
       </Box>
@@ -107,7 +98,7 @@
           {' '}
           {model}{' '}
           <Text color={Colors.Gray}>
-            ({((1 - percentage) * 100).toFixed(0)}% {t('context left')})
+            ({((1 - percentage) * 100).toFixed(0)}% context left)
           </Text>
         </Text>
         {corgiMode && (
