/**
 * @license
 * Copyright 2025 Google LLC
 * SPDX-License-Identifier: Apache-2.0
 */

import { useTranslation } from 'react-i18next';
import { Box, Text } from 'ink';
import { Colors } from '../colors.js';
import { shortenPath, tildeifyPath, tokenLimit } from '@google/gemini-cli-core';
import { ConsoleSummaryDisplay } from './ConsoleSummaryDisplay.js';
import process from 'node:process';
import { MemoryUsageDisplay } from './MemoryUsageDisplay.js';

interface FooterProps {
  model: string;
  targetDir: string;
  branchName?: string;
  debugMode: boolean;
  debugMessage: string;
  corgiMode: boolean;
  errorCount: number;
  showErrorDetails: boolean;
  showMemoryUsage?: boolean;
  promptTokenCount: number;
}

export const Footer = ({
  model,
  targetDir,
  branchName,
  debugMode,
  debugMessage,
  corgiMode,
  errorCount,
  showErrorDetails,
  showMemoryUsage,
<<<<<<< HEAD
  totalTokenCount,
}: FooterProps) => {
  const { t } = useTranslation();
=======
  promptTokenCount,
}) => {
>>>>>>> 8092d813
  const limit = tokenLimit(model);
  const percentage = promptTokenCount / limit;

  return (
    <Box marginTop={1} justifyContent="space-between" width="100%">
      <Box>
        <Text color={Colors.LightBlue}>
          {shortenPath(tildeifyPath(targetDir), 70)}
          {branchName && <Text color={Colors.Gray}> ({branchName}*)</Text>}
        </Text>
        {debugMode && (
          <Text color={Colors.AccentRed}>
            {' ' + (debugMessage || '--debug')}
          </Text>
        )}
      </Box>

      {/* Middle Section: Centered Sandbox Info */}
      <Box
        flexGrow={1}
        alignItems="center"
        justifyContent="center"
        display="flex"
      >
        {process.env.SANDBOX && process.env.SANDBOX !== 'sandbox-exec' ? (
          <Text color="green">
            {process.env.SANDBOX.replace(/^gemini-(?:cli-)?/, '')}
          </Text>
        ) : process.env.SANDBOX === 'sandbox-exec' ? (
          <Text color={Colors.AccentYellow}>
            {t('MacOS Seatbelt')}{' '}
            <Text color={Colors.Gray}>({process.env.SEATBELT_PROFILE})</Text>
          </Text>
        ) : (
          <Text color={Colors.AccentRed}>
            {t('no sandbox')} <Text color={Colors.Gray}>(see /docs)</Text>
          </Text>
        )}
      </Box>

      {/* Right Section: Gemini Label and Console Summary */}
      <Box alignItems="center">
        <Text color={Colors.AccentBlue}>
          {' '}
          {model}{' '}
          <Text color={Colors.Gray}>
            ({((1 - percentage) * 100).toFixed(0)}% {t('context left')})
          </Text>
        </Text>
        {corgiMode && (
          <Text>
            <Text color={Colors.Gray}>| </Text>
            <Text color={Colors.AccentRed}>▼</Text>
            <Text color={Colors.Foreground}>(´</Text>
            <Text color={Colors.AccentRed}>ᴥ</Text>
            <Text color={Colors.Foreground}>`)</Text>
            <Text color={Colors.AccentRed}>▼ </Text>
          </Text>
        )}
        {!showErrorDetails && errorCount > 0 && (
          <Box>
            <Text color={Colors.Gray}>| </Text>
            <ConsoleSummaryDisplay errorCount={errorCount} />
          </Box>
        )}
        {showMemoryUsage && <MemoryUsageDisplay />}
      </Box>
    </Box>
  );
};<|MERGE_RESOLUTION|>--- conflicted
+++ resolved
@@ -35,14 +35,9 @@
   errorCount,
   showErrorDetails,
   showMemoryUsage,
-<<<<<<< HEAD
-  totalTokenCount,
+  promptTokenCount,
 }: FooterProps) => {
   const { t } = useTranslation();
-=======
-  promptTokenCount,
-}) => {
->>>>>>> 8092d813
   const limit = tokenLimit(model);
   const percentage = promptTokenCount / limit;
 
