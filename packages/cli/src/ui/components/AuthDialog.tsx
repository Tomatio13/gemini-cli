--- conflicted
+++ resolved
@@ -35,34 +35,9 @@
       label: t('Login with Google'),
       value: AuthType.LOGIN_WITH_GOOGLE_PERSONAL,
     },
-<<<<<<< HEAD
     { label: t('Gemini API Key'), value: AuthType.USE_GEMINI },
-    {
-      label: t('Login with Google Workspace'),
-      value: AuthType.LOGIN_WITH_GOOGLE_ENTERPRISE,
-    },
     { label: t('Vertex AI'), value: AuthType.USE_VERTEX_AI },
   ];
-
-  const isSelectedAuthInMore = allAuthItems
-    .slice(2)
-    .some((item) => item.value === settings.merged.selectedAuthType);
-
-  const [showAll, setShowAll] = useState(isSelectedAuthInMore);
-
-  const initialAuthItems = [
-    ...allAuthItems.slice(0, 2),
-    { label: t('More...'), value: 'more' },
-  ];
-
-  const items = showAll ? allAuthItems : initialAuthItems;
-
-=======
-    { label: 'Gemini API Key', value: AuthType.USE_GEMINI },
-    { label: 'Vertex AI', value: AuthType.USE_VERTEX_AI },
-  ];
-
->>>>>>> d9892ada
   let initialAuthIndex = items.findIndex(
     (item) => item.value === settings.merged.selectedAuthType,
   );
