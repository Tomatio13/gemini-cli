/**
 * @license
 * Copyright 2025 Google LLC
 * SPDX-License-Identifier: Apache-2.0
 */

import React, { useState } from 'react';
import { useTranslation } from 'react-i18next';
import { Box, Text, useInput } from 'ink';
import { Colors } from '../colors.js';
import { RadioButtonSelect } from './shared/RadioButtonSelect.js';
import { LoadedSettings, SettingScope } from '../../config/settings.js';
import { AuthType } from '@google/gemini-cli-core';
import { validateAuthMethod } from '../../config/auth.js';

interface AuthDialogProps {
  onSelect: (authMethod: AuthType | undefined, scope: SettingScope) => void;
  settings: LoadedSettings;
  initialErrorMessage?: string | null;
}

export function AuthDialog({
  onSelect,
  settings,
  initialErrorMessage,
}: AuthDialogProps): React.JSX.Element {
  const { t } = useTranslation();
  const [errorMessage, setErrorMessage] = useState<string | null>(
    initialErrorMessage || null,
  );
  const items = [
    {
<<<<<<< HEAD
      label: t('Login with Google'),
      value: AuthType.LOGIN_WITH_GOOGLE,
    },
    { label: t('Gemini API Key'), value: AuthType.USE_GEMINI },
    { label: t('Vertex AI'), value: AuthType.USE_VERTEX_AI },
    { label: t('OpenAI Compatible'), value: AuthType.USE_OPENAI_COMPATIBLE },
    { label: t('Anthropic Claude'), value: AuthType.USE_ANTHROPIC },
    { label: t('Local LLM'), value: AuthType.USE_LOCAL_LLM },
=======
      label: 'Login with Google',
      value: AuthType.LOGIN_WITH_GOOGLE,
    },
    ...(process.env.CLOUD_SHELL === 'true'
      ? [
          {
            label: 'Use Cloud Shell user credentials',
            value: AuthType.CLOUD_SHELL,
          },
        ]
      : []),
    {
      label: 'Use Gemini API Key',
      value: AuthType.USE_GEMINI,
    },
    { label: 'Vertex AI', value: AuthType.USE_VERTEX_AI },
>>>>>>> 4dab31f1
  ];
  let initialAuthIndex = items.findIndex(
    (item) => item.value === settings.merged.selectedAuthType,
  );

  if (initialAuthIndex === -1) {
    initialAuthIndex = 0;
  }

  const handleAuthSelect = (authMethod: AuthType) => {
    const error = validateAuthMethod(authMethod);
    if (error) {
      setErrorMessage(error);
    } else {
      setErrorMessage(null);
      onSelect(authMethod, SettingScope.User);
    }
  };

  useInput((_input, key) => {
    if (key.escape) {
      // Prevent exit if there is an error message.
      // This means they user is not authenticated yet.
      if (errorMessage) {
        return;
      }
      if (settings.merged.selectedAuthType === undefined) {
        // Prevent exiting if no auth method is set
        setErrorMessage(
          t(
            'You must select an auth method to proceed. Press Ctrl+C twice to exit.',
          ),
        );
        return;
      }
      onSelect(undefined, SettingScope.User);
    }
  });

  return (
    <Box
      borderStyle="round"
      borderColor={Colors.Gray}
      flexDirection="column"
      padding={1}
      width="100%"
    >
      <Text bold>{t('Select Auth Method')}</Text>
      <RadioButtonSelect
        items={items}
        initialIndex={initialAuthIndex}
        onSelect={handleAuthSelect}
        isFocused={true}
      />
      {errorMessage && (
        <Box marginTop={1}>
          <Text color={Colors.AccentRed}>{errorMessage}</Text>
        </Box>
      )}
      <Box marginTop={1}>
        <Text color={Colors.Gray}>{t('(Use Enter to select)')}</Text>
      </Box>
      <Box marginTop={1}>
        <Text>Terms of Services and Privacy Notice for Gemini CLI</Text>
      </Box>
      <Box marginTop={1}>
        <Text color={Colors.AccentBlue}>
          {
            'https://github.com/google-gemini/gemini-cli/blob/main/docs/tos-privacy.md'
          }
        </Text>
      </Box>
    </Box>
  );
}<|MERGE_RESOLUTION|>--- conflicted
+++ resolved
@@ -30,33 +30,25 @@
   );
   const items = [
     {
-<<<<<<< HEAD
       label: t('Login with Google'),
-      value: AuthType.LOGIN_WITH_GOOGLE,
-    },
-    { label: t('Gemini API Key'), value: AuthType.USE_GEMINI },
-    { label: t('Vertex AI'), value: AuthType.USE_VERTEX_AI },
-    { label: t('OpenAI Compatible'), value: AuthType.USE_OPENAI_COMPATIBLE },
-    { label: t('Anthropic Claude'), value: AuthType.USE_ANTHROPIC },
-    { label: t('Local LLM'), value: AuthType.USE_LOCAL_LLM },
-=======
-      label: 'Login with Google',
       value: AuthType.LOGIN_WITH_GOOGLE,
     },
     ...(process.env.CLOUD_SHELL === 'true'
       ? [
           {
-            label: 'Use Cloud Shell user credentials',
+            label: t('Use Cloud Shell user credentials'),
             value: AuthType.CLOUD_SHELL,
           },
         ]
       : []),
     {
-      label: 'Use Gemini API Key',
+      label: t('Gemini API Key'),
       value: AuthType.USE_GEMINI,
     },
-    { label: 'Vertex AI', value: AuthType.USE_VERTEX_AI },
->>>>>>> 4dab31f1
+    { label: t('Vertex AI'), value: AuthType.USE_VERTEX_AI },
+    { label: t('OpenAI Compatible'), value: AuthType.USE_OPENAI_COMPATIBLE },
+    { label: t('Anthropic Claude'), value: AuthType.USE_ANTHROPIC },
+    { label: t('Local LLM'), value: AuthType.USE_LOCAL_LLM },
   ];
   let initialAuthIndex = items.findIndex(
     (item) => item.value === settings.merged.selectedAuthType,
