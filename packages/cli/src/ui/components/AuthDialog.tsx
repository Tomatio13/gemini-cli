--- conflicted
+++ resolved
@@ -5,7 +5,6 @@
  */
 
 import React, { useState } from 'react';
-import { useTranslation } from 'react-i18next';
 import { Box, Text, useInput } from 'ink';
 import { Colors } from '../colors.js';
 import { RadioButtonSelect } from './shared/RadioButtonSelect.js';
@@ -36,16 +35,6 @@
   settings,
   initialErrorMessage,
 }: AuthDialogProps): React.JSX.Element {
-<<<<<<< HEAD
-  const { t } = useTranslation();
-  const [errorMessage, setErrorMessage] = useState<string | null>(
-    initialErrorMessage
-      ? initialErrorMessage
-      : process.env.GEMINI_API_KEY
-        ? 'Existing API key detected (GEMINI_API_KEY). Select "Gemini API Key" option to use it.'
-        : null,
-  );
-=======
   const [errorMessage, setErrorMessage] = useState<string | null>(() => {
     if (initialErrorMessage) {
       return initialErrorMessage;
@@ -70,28 +59,24 @@
     }
     return null;
   });
->>>>>>> fb751c54
   const items = [
     {
-      label: t('Login with Google'),
+      label: 'Login with Google',
       value: AuthType.LOGIN_WITH_GOOGLE,
     },
     ...(process.env.CLOUD_SHELL === 'true'
       ? [
           {
-            label: t('Use Cloud Shell user credentials'),
+            label: 'Use Cloud Shell user credentials',
             value: AuthType.CLOUD_SHELL,
           },
         ]
       : []),
     {
-      label: t('Gemini API Key'),
+      label: 'Use Gemini API Key',
       value: AuthType.USE_GEMINI,
     },
-    { label: t('Vertex AI'), value: AuthType.USE_VERTEX_AI },
-    { label: t('OpenAI Compatible'), value: AuthType.USE_OPENAI_COMPATIBLE },
-    { label: t('Anthropic Claude'), value: AuthType.USE_ANTHROPIC },
-    { label: t('Local LLM'), value: AuthType.USE_LOCAL_LLM },
+    { label: 'Vertex AI', value: AuthType.USE_VERTEX_AI },
   ];
 
   const initialAuthIndex = items.findIndex((item) => {
@@ -133,9 +118,7 @@
       if (settings.merged.selectedAuthType === undefined) {
         // Prevent exiting if no auth method is set
         setErrorMessage(
-          t(
-            'You must select an auth method to proceed. Press Ctrl+C twice to exit.',
-          ),
+          'You must select an auth method to proceed. Press Ctrl+C twice to exit.',
         );
         return;
       }
@@ -169,7 +152,7 @@
         </Box>
       )}
       <Box marginTop={1}>
-        <Text color={Colors.Gray}>{t('(Use Enter to select)')}</Text>
+        <Text color={Colors.Gray}>(Use Enter to select)</Text>
       </Box>
       <Box marginTop={1}>
         <Text>Terms of Services and Privacy Notice for Gemini CLI</Text>
