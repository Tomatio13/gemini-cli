--- conflicted
+++ resolved
@@ -5,12 +5,7 @@
  */
 
 import React, { useState, useEffect } from 'react';
-<<<<<<< HEAD
-import { useTranslation } from 'react-i18next';
-import { Box, Text, useInput } from 'ink';
-=======
 import { Box, Text } from 'ink';
->>>>>>> bc60257e
 import Spinner from 'ink-spinner';
 import { Colors } from '../colors.js';
 import { useKeypress } from '../hooks/useKeypress.js';
@@ -22,7 +17,6 @@
 export function AuthInProgress({
   onTimeout,
 }: AuthInProgressProps): React.JSX.Element {
-  const { t } = useTranslation();
   const [timedOut, setTimedOut] = useState(false);
 
   useKeypress(
@@ -53,18 +47,13 @@
     >
       {timedOut ? (
         <Text color={Colors.AccentRed}>
-          {t('Authentication timed out. Please try again.')}
+          Authentication timed out. Please try again.
         </Text>
       ) : (
         <Box>
           <Text>
-<<<<<<< HEAD
-            <Spinner type="dots" />{' '}
-            {t('Waiting for auth... (Press ESC to cancel)')}
-=======
             <Spinner type="dots" /> Waiting for auth... (Press ESC or CTRL+C to
             cancel)
->>>>>>> bc60257e
           </Text>
         </Box>
       )}
