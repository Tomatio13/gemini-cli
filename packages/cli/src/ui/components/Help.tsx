/**
 * @license
 * Copyright 2025 Google LLC
 * SPDX-License-Identifier: Apache-2.0
 */

import { useTranslation } from 'react-i18next';
import { Box, Text } from 'ink';
import { Colors } from '../colors.js';
import { SlashCommand } from '../commands/types.js';

interface Help {
  commands: readonly SlashCommand[];
}

export const Help = ({ commands }: Help) => {
  const { t } = useTranslation();
  return (
    <Box
      flexDirection="column"
      marginBottom={1}
      borderColor={Colors.Gray}
      borderStyle="round"
      padding={1}
    >
      <Text color={Colors.Foreground}>
        <Text bold color={Colors.AccentPurple}>
          {t('Add context')}
        </Text>
        : {t('Use')}{' '}
        <Text bold color={Colors.AccentPurple}>
          @
        </Text>{' '}
        {t('to specify files for context (e.g.,')}{' '}
        <Text bold color={Colors.AccentPurple}>
          @src/myFile.ts
        </Text>
        {t(') to target specific files or folders.')}
      </Text>
      <Text color={Colors.Foreground}>
        <Text bold color={Colors.AccentPurple}>
          {t('Shell mode')}
        </Text>
        : {t('Execute shell commands via')}{' '}
        <Text bold color={Colors.AccentPurple}>
          !
        </Text>{' '}
        {t('(e.g.,')}{' '}
        <Text bold color={Colors.AccentPurple}>
          !npm run start
        </Text>
        {t(') or use natural language (e.g.')}{' '}
        <Text bold color={Colors.AccentPurple}>
          {t('start server')}
        </Text>
        ).
      </Text>

      <Box height={1} />

      {/* Commands */}
      <Text bold color={Colors.Foreground}>
        {t('Commands:')}
      </Text>
      {commands
        .filter((command) => command.description)
        .map((command: SlashCommand) => (
          <Text key={command.name} color={Colors.Foreground}>
            <Text bold color={Colors.AccentPurple}>
              {' '}
              /{command.name}
            </Text>
            {command.description && ' - ' + command.description}
          </Text>
        ))}
      <Text color={Colors.Foreground}>
        <Text bold color={Colors.AccentPurple}>
          {' '}
          !{' '}
        </Text>
        - {t('shell command')}
      </Text>

      {/* Commands */}
      <Text bold color={Colors.Foreground}>
        {t('Commands:')}
      </Text>
      {commands
        .filter((command) => command.description)
        .map((command: SlashCommand) => (
          <Text key={command.name} color={Colors.Foreground}>
            <Text bold color={Colors.AccentPurple}>
              {' '}
              /{command.name}
            </Text>
            {command.description && ' - ' + command.description}
          </Text>
<<<<<<< HEAD
        ))}
      <Text color={Colors.Foreground}>
        <Text bold color={Colors.AccentPurple}>
          {' '}
          !{' '}
        </Text>
        - {t('shell command')}
=======
          {command.subCommands &&
            command.subCommands.map((subCommand) => (
              <Text key={subCommand.name} color={Colors.Foreground}>
                <Text bold color={Colors.AccentPurple}>
                  {'   '}
                  {subCommand.name}
                </Text>
                {subCommand.description && ' - ' + subCommand.description}
              </Text>
            ))}
        </Box>
      ))}
    <Text color={Colors.Foreground}>
      <Text bold color={Colors.AccentPurple}>
        {' '}
        !{' '}
>>>>>>> fb751c54
      </Text>

      <Box height={1} />

      {/* Shortcuts */}
      <Text bold color={Colors.Foreground}>
        {t('Keyboard Shortcuts:')}
      </Text>
      <Text color={Colors.Foreground}>
        <Text bold color={Colors.AccentPurple}>
          Enter
        </Text>{' '}
        - {t('Send message')}
      </Text>
      <Text color={Colors.Foreground}>
        <Text bold color={Colors.AccentPurple}>
          {process.platform === 'win32' ? 'Ctrl+Enter' : 'Ctrl+J'}
        </Text>{' '}
        {process.platform === 'linux'
          ? '- ' + t('New line (Alt+Enter works for certain linux distros)')
          : '- ' + t('New line')}
      </Text>
      <Text color={Colors.Foreground}>
        <Text bold color={Colors.AccentPurple}>
          Up/Down
        </Text>{' '}
        - {t('Cycle through your prompt history')}
      </Text>
      <Text color={Colors.Foreground}>
        <Text bold color={Colors.AccentPurple}>
          Alt+Left/Right
        </Text>{' '}
        - {t('Jump through words in the input')}
      </Text>
      <Text color={Colors.Foreground}>
        <Text bold color={Colors.AccentPurple}>
          Shift+Tab
        </Text>{' '}
        - {t('Toggle auto-accepting edits')}
      </Text>
      <Text color={Colors.Foreground}>
        <Text bold color={Colors.AccentPurple}>
          Ctrl+Y
        </Text>{' '}
        - {t('Toggle YOLO mode')}
      </Text>
      <Text color={Colors.Foreground}>
        <Text bold color={Colors.AccentPurple}>
          Esc
        </Text>{' '}
        - {t('Cancel operation')}
      </Text>
      <Text color={Colors.Foreground}>
        <Text bold color={Colors.AccentPurple}>
          Ctrl+C
        </Text>{' '}
        - {t('Quit application')}
      </Text>
    </Box>
  );
};<|MERGE_RESOLUTION|>--- conflicted
+++ resolved
@@ -4,7 +4,7 @@
  * SPDX-License-Identifier: Apache-2.0
  */
 
-import { useTranslation } from 'react-i18next';
+import React from 'react';
 import { Box, Text } from 'ink';
 import { Colors } from '../colors.js';
 import { SlashCommand } from '../commands/types.js';
@@ -13,97 +13,68 @@
   commands: readonly SlashCommand[];
 }
 
-export const Help = ({ commands }: Help) => {
-  const { t } = useTranslation();
-  return (
-    <Box
-      flexDirection="column"
-      marginBottom={1}
-      borderColor={Colors.Gray}
-      borderStyle="round"
-      padding={1}
-    >
-      <Text color={Colors.Foreground}>
-        <Text bold color={Colors.AccentPurple}>
-          {t('Add context')}
-        </Text>
-        : {t('Use')}{' '}
-        <Text bold color={Colors.AccentPurple}>
-          @
-        </Text>{' '}
-        {t('to specify files for context (e.g.,')}{' '}
-        <Text bold color={Colors.AccentPurple}>
-          @src/myFile.ts
-        </Text>
-        {t(') to target specific files or folders.')}
+export const Help: React.FC<Help> = ({ commands }) => (
+  <Box
+    flexDirection="column"
+    marginBottom={1}
+    borderColor={Colors.Gray}
+    borderStyle="round"
+    padding={1}
+  >
+    {/* Basics */}
+    <Text bold color={Colors.Foreground}>
+      Basics:
+    </Text>
+    <Text color={Colors.Foreground}>
+      <Text bold color={Colors.AccentPurple}>
+        Add context
       </Text>
-      <Text color={Colors.Foreground}>
-        <Text bold color={Colors.AccentPurple}>
-          {t('Shell mode')}
-        </Text>
-        : {t('Execute shell commands via')}{' '}
-        <Text bold color={Colors.AccentPurple}>
-          !
-        </Text>{' '}
-        {t('(e.g.,')}{' '}
-        <Text bold color={Colors.AccentPurple}>
-          !npm run start
-        </Text>
-        {t(') or use natural language (e.g.')}{' '}
-        <Text bold color={Colors.AccentPurple}>
-          {t('start server')}
-        </Text>
-        ).
+      : Use{' '}
+      <Text bold color={Colors.AccentPurple}>
+        @
+      </Text>{' '}
+      to specify files for context (e.g.,{' '}
+      <Text bold color={Colors.AccentPurple}>
+        @src/myFile.ts
       </Text>
+      ) to target specific files or folders.
+    </Text>
+    <Text color={Colors.Foreground}>
+      <Text bold color={Colors.AccentPurple}>
+        Shell mode
+      </Text>
+      : Execute shell commands via{' '}
+      <Text bold color={Colors.AccentPurple}>
+        !
+      </Text>{' '}
+      (e.g.,{' '}
+      <Text bold color={Colors.AccentPurple}>
+        !npm run start
+      </Text>
+      ) or use natural language (e.g.{' '}
+      <Text bold color={Colors.AccentPurple}>
+        start server
+      </Text>
+      ).
+    </Text>
 
-      <Box height={1} />
+    <Box height={1} />
 
-      {/* Commands */}
-      <Text bold color={Colors.Foreground}>
-        {t('Commands:')}
-      </Text>
-      {commands
-        .filter((command) => command.description)
-        .map((command: SlashCommand) => (
-          <Text key={command.name} color={Colors.Foreground}>
+    {/* Commands */}
+    <Text bold color={Colors.Foreground}>
+      Commands:
+    </Text>
+    {commands
+      .filter((command) => command.description)
+      .map((command: SlashCommand) => (
+        <Box key={command.name} flexDirection="column">
+          <Text color={Colors.Foreground}>
             <Text bold color={Colors.AccentPurple}>
               {' '}
               /{command.name}
             </Text>
             {command.description && ' - ' + command.description}
           </Text>
-        ))}
-      <Text color={Colors.Foreground}>
-        <Text bold color={Colors.AccentPurple}>
-          {' '}
-          !{' '}
-        </Text>
-        - {t('shell command')}
-      </Text>
-
-      {/* Commands */}
-      <Text bold color={Colors.Foreground}>
-        {t('Commands:')}
-      </Text>
-      {commands
-        .filter((command) => command.description)
-        .map((command: SlashCommand) => (
-          <Text key={command.name} color={Colors.Foreground}>
-            <Text bold color={Colors.AccentPurple}>
-              {' '}
-              /{command.name}
-            </Text>
-            {command.description && ' - ' + command.description}
-          </Text>
-<<<<<<< HEAD
-        ))}
-      <Text color={Colors.Foreground}>
-        <Text bold color={Colors.AccentPurple}>
-          {' '}
-          !{' '}
-        </Text>
-        - {t('shell command')}
-=======
           {command.subCommands &&
             command.subCommands.map((subCommand) => (
               <Text key={subCommand.name} color={Colors.Foreground}>
@@ -120,65 +91,65 @@
       <Text bold color={Colors.AccentPurple}>
         {' '}
         !{' '}
->>>>>>> fb751c54
       </Text>
+      - shell command
+    </Text>
 
-      <Box height={1} />
+    <Box height={1} />
 
-      {/* Shortcuts */}
-      <Text bold color={Colors.Foreground}>
-        {t('Keyboard Shortcuts:')}
-      </Text>
-      <Text color={Colors.Foreground}>
-        <Text bold color={Colors.AccentPurple}>
-          Enter
-        </Text>{' '}
-        - {t('Send message')}
-      </Text>
-      <Text color={Colors.Foreground}>
-        <Text bold color={Colors.AccentPurple}>
-          {process.platform === 'win32' ? 'Ctrl+Enter' : 'Ctrl+J'}
-        </Text>{' '}
-        {process.platform === 'linux'
-          ? '- ' + t('New line (Alt+Enter works for certain linux distros)')
-          : '- ' + t('New line')}
-      </Text>
-      <Text color={Colors.Foreground}>
-        <Text bold color={Colors.AccentPurple}>
-          Up/Down
-        </Text>{' '}
-        - {t('Cycle through your prompt history')}
-      </Text>
-      <Text color={Colors.Foreground}>
-        <Text bold color={Colors.AccentPurple}>
-          Alt+Left/Right
-        </Text>{' '}
-        - {t('Jump through words in the input')}
-      </Text>
-      <Text color={Colors.Foreground}>
-        <Text bold color={Colors.AccentPurple}>
-          Shift+Tab
-        </Text>{' '}
-        - {t('Toggle auto-accepting edits')}
-      </Text>
-      <Text color={Colors.Foreground}>
-        <Text bold color={Colors.AccentPurple}>
-          Ctrl+Y
-        </Text>{' '}
-        - {t('Toggle YOLO mode')}
-      </Text>
-      <Text color={Colors.Foreground}>
-        <Text bold color={Colors.AccentPurple}>
-          Esc
-        </Text>{' '}
-        - {t('Cancel operation')}
-      </Text>
-      <Text color={Colors.Foreground}>
-        <Text bold color={Colors.AccentPurple}>
-          Ctrl+C
-        </Text>{' '}
-        - {t('Quit application')}
-      </Text>
-    </Box>
-  );
-};+    {/* Shortcuts */}
+    <Text bold color={Colors.Foreground}>
+      Keyboard Shortcuts:
+    </Text>
+    <Text color={Colors.Foreground}>
+      <Text bold color={Colors.AccentPurple}>
+        Enter
+      </Text>{' '}
+      - Send message
+    </Text>
+    <Text color={Colors.Foreground}>
+      <Text bold color={Colors.AccentPurple}>
+        {process.platform === 'win32' ? 'Ctrl+Enter' : 'Ctrl+J'}
+      </Text>{' '}
+      {process.platform === 'linux'
+        ? '- New line (Alt+Enter works for certain linux distros)'
+        : '- New line'}
+    </Text>
+    <Text color={Colors.Foreground}>
+      <Text bold color={Colors.AccentPurple}>
+        Up/Down
+      </Text>{' '}
+      - Cycle through your prompt history
+    </Text>
+    <Text color={Colors.Foreground}>
+      <Text bold color={Colors.AccentPurple}>
+        Alt+Left/Right
+      </Text>{' '}
+      - Jump through words in the input
+    </Text>
+    <Text color={Colors.Foreground}>
+      <Text bold color={Colors.AccentPurple}>
+        Shift+Tab
+      </Text>{' '}
+      - Toggle auto-accepting edits
+    </Text>
+    <Text color={Colors.Foreground}>
+      <Text bold color={Colors.AccentPurple}>
+        Ctrl+Y
+      </Text>{' '}
+      - Toggle YOLO mode
+    </Text>
+    <Text color={Colors.Foreground}>
+      <Text bold color={Colors.AccentPurple}>
+        Esc
+      </Text>{' '}
+      - Cancel operation
+    </Text>
+    <Text color={Colors.Foreground}>
+      <Text bold color={Colors.AccentPurple}>
+        Ctrl+C
+      </Text>{' '}
+      - Quit application
+    </Text>
+  </Box>
+);