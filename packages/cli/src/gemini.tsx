/**
 * @license
 * Copyright 2025 Google LLC
 * SPDX-License-Identifier: Apache-2.0
 */

import React from 'react';
import { render } from 'ink';
import { AppWrapper } from './ui/App.js';
<<<<<<< HEAD
import { loadCliConfig, getCliArguments } from './config/config.js';
=======
import { loadCliConfig, parseArguments, CliArgs } from './config/config.js';
>>>>>>> fb751c54
import { readStdin } from './utils/readStdin.js';
import { basename } from 'node:path';
import v8 from 'node:v8';
import os from 'node:os';
import { spawn } from 'node:child_process';
import { start_sandbox } from './utils/sandbox.js';
import {
  LoadedSettings,
  loadSettings,
  SettingScope,
} from './config/settings.js';
import { themeManager } from './ui/themes/theme-manager.js';
import { getStartupWarnings } from './utils/startupWarnings.js';
import { getUserStartupWarnings } from './utils/userStartupWarnings.js';
import { runNonInteractive } from './nonInteractiveCli.js';
import { loadExtensions, Extension } from './config/extension.js';
import { cleanupCheckpoints, registerCleanup } from './utils/cleanup.js';
import { getCliVersion } from './utils/version.js';
import {
  ApprovalMode,
  Config,
  EditTool,
  ShellTool,
  WriteFileTool,
  sessionId,
  logUserPrompt,
  AuthType,
  getOauthClient,
} from '@google/gemini-cli-core';
import { validateAuthMethod } from './config/auth.js';
import { setMaxSizedBoxDebugging } from './ui/components/shared/MaxSizedBox.js';
import { validateNonInteractiveAuth } from './validateNonInterActiveAuth.js';

function getNodeMemoryArgs(config: Config): string[] {
  const totalMemoryMB = os.totalmem() / (1024 * 1024);
  const heapStats = v8.getHeapStatistics();
  const currentMaxOldSpaceSizeMb = Math.floor(
    heapStats.heap_size_limit / 1024 / 1024,
  );

  // Set target to 50% of total memory
  const targetMaxOldSpaceSizeInMB = Math.floor(totalMemoryMB * 0.5);
  if (config.getDebugMode()) {
    console.debug(
      `Current heap size ${currentMaxOldSpaceSizeMb.toFixed(2)} MB`,
    );
  }

  if (process.env.GEMINI_CLI_NO_RELAUNCH) {
    return [];
  }

  if (targetMaxOldSpaceSizeInMB > currentMaxOldSpaceSizeMb) {
    if (config.getDebugMode()) {
      console.debug(
        `Need to relaunch with more memory: ${targetMaxOldSpaceSizeInMB.toFixed(2)} MB`,
      );
    }
    return [`--max-old-space-size=${targetMaxOldSpaceSizeInMB}`];
  }

  return [];
}

async function relaunchWithAdditionalArgs(additionalArgs: string[]) {
  const nodeArgs = [...additionalArgs, ...process.argv.slice(1)];
  const newEnv = { ...process.env, GEMINI_CLI_NO_RELAUNCH: 'true' };

  const child = spawn(process.execPath, nodeArgs, {
    stdio: 'inherit',
    env: newEnv,
  });

  await new Promise((resolve) => child.on('close', resolve));
  process.exit(0);
}
import { runAcpPeer } from './acp/acpPeer.js';

export async function main() {
  const workspaceRoot = process.cwd();
  const settings = loadSettings(workspaceRoot);

  await cleanupCheckpoints();
  if (settings.errors.length > 0) {
    for (const error of settings.errors) {
      let errorMessage = `Error in ${error.path}: ${error.message}`;
      if (!process.env.NO_COLOR) {
        errorMessage = `\x1b[31m${errorMessage}\x1b[0m`;
      }
      console.error(errorMessage);
      console.error(`Please fix ${error.path} and try again.`);
    }
    process.exit(1);
  }

  const argv = await parseArguments();
  const extensions = loadExtensions(workspaceRoot);
  const config = await loadCliConfig(
    settings.merged,
    extensions,
    sessionId,
    argv,
  );

  if (argv.promptInteractive && !process.stdin.isTTY) {
    console.error(
      'Error: The --prompt-interactive flag is not supported when piping input from stdin.',
    );
    process.exit(1);
  }

  if (config.getListExtensions()) {
    console.log('Installed extensions:');
    for (const extension of extensions) {
      console.log(`- ${extension.config.name}`);
    }
    process.exit(0);
  }

  // Set a default auth type if one isn't set.
  // Note: This only sets Cloud Shell auth automatically, avoiding unwanted switches to other providers
  if (!settings.merged.selectedAuthType) {
    if (process.env.CLOUD_SHELL === 'true') {
      settings.setValue(
        SettingScope.User,
        'selectedAuthType',
        AuthType.CLOUD_SHELL,
      );
    }
  }

  setMaxSizedBoxDebugging(config.getDebugMode());

  await config.initialize();

  // Load custom themes from settings
  themeManager.loadCustomThemes(settings.merged.customThemes);

  if (settings.merged.theme) {
    if (!themeManager.setActiveTheme(settings.merged.theme)) {
      // If the theme is not found during initial load, log a warning and continue.
      // The useThemeCommand hook in App.tsx will handle opening the dialog.
      console.warn(`Warning: Theme "${settings.merged.theme}" not found.`);
    }
  }

  // hop into sandbox if we are outside and sandboxing is enabled
  if (!process.env.SANDBOX) {
    const memoryArgs = settings.merged.autoConfigureMaxOldSpaceSize
      ? getNodeMemoryArgs(config)
      : [];
    const sandboxConfig = config.getSandbox();
    if (sandboxConfig) {
      if (settings.merged.selectedAuthType) {
        // Validate authentication here because the sandbox will interfere with the Oauth2 web redirect.
        try {
          const err = validateAuthMethod(settings.merged.selectedAuthType);
          if (err) {
            throw new Error(err);
          }
          await config.refreshAuth(settings.merged.selectedAuthType);
        } catch (err) {
          console.error('Error authenticating:', err);
          process.exit(1);
        }
      }
      await start_sandbox(sandboxConfig, memoryArgs);
      process.exit(0);
    } else {
      // Not in a sandbox and not entering one, so relaunch with additional
      // arguments to control memory usage if needed.
      if (memoryArgs.length > 0) {
        await relaunchWithAdditionalArgs(memoryArgs);
        process.exit(0);
      }
    }
  }

  if (
    settings.merged.selectedAuthType === AuthType.LOGIN_WITH_GOOGLE &&
    config.isBrowserLaunchSuppressed()
  ) {
    // Do oauth before app renders to make copying the link possible.
    await getOauthClient(settings.merged.selectedAuthType, config);
  }

  if (config.getExperimentalAcp()) {
    return runAcpPeer(config, settings);
  }

  let input = config.getQuestion();
  const startupWarnings = [
    ...(await getStartupWarnings()),
    ...(await getUserStartupWarnings(workspaceRoot)),
  ];

  const shouldBeInteractive =
    !!argv.promptInteractive || (process.stdin.isTTY && input?.length === 0);

  // Render UI, passing necessary config values. Check that there is no command line question.
  if (shouldBeInteractive) {
    const version = await getCliVersion();
    setWindowTitle(basename(workspaceRoot), settings);
    const instance = render(
      <React.StrictMode>
        <AppWrapper
          config={config}
          settings={settings}
          startupWarnings={startupWarnings}
          version={version}
        />
      </React.StrictMode>,
      { exitOnCtrlC: false },
    );

    registerCleanup(() => instance.unmount());
    return;
  }
  // If not a TTY, read from stdin
  // This is for cases where the user pipes input directly into the command
  if (!process.stdin.isTTY && !input) {
    input += await readStdin();
  }
  if (!input) {
    console.error('No input provided via stdin.');
    process.exit(1);
  }

  const prompt_id = Math.random().toString(16).slice(2);
  logUserPrompt(config, {
    'event.name': 'user_prompt',
    'event.timestamp': new Date().toISOString(),
    prompt: input,
    prompt_id,
    auth_type: config.getContentGeneratorConfig()?.authType,
    prompt_length: input.length,
  });

  // Get CLI arguments to check for auth-type
  const cliArgs = await getCliArguments();

  // Non-interactive mode handled by runNonInteractive
  const nonInteractiveConfig = await loadNonInteractiveConfig(
    config,
    extensions,
    settings,
<<<<<<< HEAD
    cliArgs['auth-type'],
=======
    argv,
>>>>>>> fb751c54
  );

  await runNonInteractive(nonInteractiveConfig, input, prompt_id);
  process.exit(0);
}

function setWindowTitle(title: string, settings: LoadedSettings) {
  if (!settings.merged.hideWindowTitle) {
    const windowTitle = (process.env.CLI_TITLE || `Gemini - ${title}`).replace(
      // eslint-disable-next-line no-control-regex
      /[\x00-\x1F\x7F]/g,
      '',
    );
    process.stdout.write(`\x1b]2;${windowTitle}\x07`);

    process.on('exit', () => {
      process.stdout.write(`\x1b]2;\x07`);
    });
  }
}

// --- Global Unhandled Rejection Handler ---
process.on('unhandledRejection', (reason, _promise) => {
  // Log other unexpected unhandled rejections as critical errors
  console.error('=========================================');
  console.error('CRITICAL: Unhandled Promise Rejection!');
  console.error('=========================================');
  console.error('Reason:', reason);
  console.error('Stack trace may follow:');
  if (!(reason instanceof Error)) {
    console.error(reason);
  }
  // Exit for genuinely unhandled errors
  process.exit(1);
});

async function loadNonInteractiveConfig(
  config: Config,
  extensions: Extension[],
  settings: LoadedSettings,
<<<<<<< HEAD
  cliAuthType?: string,
=======
  argv: CliArgs,
>>>>>>> fb751c54
) {
  let finalConfig = config;
  if (config.getApprovalMode() !== ApprovalMode.YOLO) {
    // Everything is not allowed, ensure that only read-only tools are configured.
    const existingExcludeTools = settings.merged.excludeTools || [];
    const interactiveTools = [
      ShellTool.Name,
      EditTool.Name,
      WriteFileTool.Name,
    ];

    const newExcludeTools = [
      ...new Set([...existingExcludeTools, ...interactiveTools]),
    ];

    const nonInteractiveSettings = {
      ...settings.merged,
      excludeTools: newExcludeTools,
    };
    finalConfig = await loadCliConfig(
      nonInteractiveSettings,
      extensions,
      config.getSessionId(),
      argv,
    );
    await finalConfig.initialize();
  }

  return await validateNonInteractiveAuth(
    settings.merged.selectedAuthType,
    finalConfig,
    cliAuthType,
  );
<<<<<<< HEAD
}

async function validateNonInterActiveAuth(
  selectedAuthType: AuthType | undefined,
  nonInteractiveConfig: Config,
  cliAuthType?: string,
) {
  // Use CLI auth-type if provided, otherwise fall back to settings or environment
  if (cliAuthType) {
    selectedAuthType = cliAuthType as AuthType;
  } else if (!selectedAuthType) {
    // Check for various API keys to auto-detect auth type
    // Prioritize Gemini API key over others to prevent unwanted auto-switching
    if (process.env.GEMINI_API_KEY) {
      selectedAuthType = AuthType.USE_GEMINI;
    } else if (process.env.GOOGLE_API_KEY) {
      selectedAuthType = AuthType.USE_VERTEX_AI;
    } else if (process.env.OPENAI_API_KEY) {
      // Only use OpenAI if no Gemini keys are available
      selectedAuthType = AuthType.USE_OPENAI_COMPATIBLE;
    } else if (process.env.ANTHROPIC_API_KEY) {
      selectedAuthType = AuthType.USE_ANTHROPIC;
    } else if (process.env.CUSTOM_BASE_URL) {
      selectedAuthType = AuthType.USE_LOCAL_LLM;
    } else {
        console.error(
          `Please set an Auth method in your ${USER_SETTINGS_PATH} OR specify GEMINI_API_KEY env variable file before running`,
        );
      process.exit(1);
    }
  }

  const err = validateAuthMethod(selectedAuthType);
  if (err != null) {
    console.error(err);
    process.exit(1);
  }

  await nonInteractiveConfig.refreshAuth(selectedAuthType);
  return nonInteractiveConfig;
=======
>>>>>>> fb751c54
}<|MERGE_RESOLUTION|>--- conflicted
+++ resolved
@@ -7,11 +7,7 @@
 import React from 'react';
 import { render } from 'ink';
 import { AppWrapper } from './ui/App.js';
-<<<<<<< HEAD
-import { loadCliConfig, getCliArguments } from './config/config.js';
-=======
 import { loadCliConfig, parseArguments, CliArgs } from './config/config.js';
->>>>>>> fb751c54
 import { readStdin } from './utils/readStdin.js';
 import { basename } from 'node:path';
 import v8 from 'node:v8';
@@ -132,7 +128,6 @@
   }
 
   // Set a default auth type if one isn't set.
-  // Note: This only sets Cloud Shell auth automatically, avoiding unwanted switches to other providers
   if (!settings.merged.selectedAuthType) {
     if (process.env.CLOUD_SHELL === 'true') {
       settings.setValue(
@@ -250,19 +245,12 @@
     prompt_length: input.length,
   });
 
-  // Get CLI arguments to check for auth-type
-  const cliArgs = await getCliArguments();
-
   // Non-interactive mode handled by runNonInteractive
   const nonInteractiveConfig = await loadNonInteractiveConfig(
     config,
     extensions,
     settings,
-<<<<<<< HEAD
-    cliArgs['auth-type'],
-=======
     argv,
->>>>>>> fb751c54
   );
 
   await runNonInteractive(nonInteractiveConfig, input, prompt_id);
@@ -303,11 +291,7 @@
   config: Config,
   extensions: Extension[],
   settings: LoadedSettings,
-<<<<<<< HEAD
-  cliAuthType?: string,
-=======
   argv: CliArgs,
->>>>>>> fb751c54
 ) {
   let finalConfig = config;
   if (config.getApprovalMode() !== ApprovalMode.YOLO) {
@@ -339,49 +323,5 @@
   return await validateNonInteractiveAuth(
     settings.merged.selectedAuthType,
     finalConfig,
-    cliAuthType,
   );
-<<<<<<< HEAD
-}
-
-async function validateNonInterActiveAuth(
-  selectedAuthType: AuthType | undefined,
-  nonInteractiveConfig: Config,
-  cliAuthType?: string,
-) {
-  // Use CLI auth-type if provided, otherwise fall back to settings or environment
-  if (cliAuthType) {
-    selectedAuthType = cliAuthType as AuthType;
-  } else if (!selectedAuthType) {
-    // Check for various API keys to auto-detect auth type
-    // Prioritize Gemini API key over others to prevent unwanted auto-switching
-    if (process.env.GEMINI_API_KEY) {
-      selectedAuthType = AuthType.USE_GEMINI;
-    } else if (process.env.GOOGLE_API_KEY) {
-      selectedAuthType = AuthType.USE_VERTEX_AI;
-    } else if (process.env.OPENAI_API_KEY) {
-      // Only use OpenAI if no Gemini keys are available
-      selectedAuthType = AuthType.USE_OPENAI_COMPATIBLE;
-    } else if (process.env.ANTHROPIC_API_KEY) {
-      selectedAuthType = AuthType.USE_ANTHROPIC;
-    } else if (process.env.CUSTOM_BASE_URL) {
-      selectedAuthType = AuthType.USE_LOCAL_LLM;
-    } else {
-        console.error(
-          `Please set an Auth method in your ${USER_SETTINGS_PATH} OR specify GEMINI_API_KEY env variable file before running`,
-        );
-      process.exit(1);
-    }
-  }
-
-  const err = validateAuthMethod(selectedAuthType);
-  if (err != null) {
-    console.error(err);
-    process.exit(1);
-  }
-
-  await nonInteractiveConfig.refreshAuth(selectedAuthType);
-  return nonInteractiveConfig;
-=======
->>>>>>> fb751c54
 }