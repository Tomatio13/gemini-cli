--- conflicted
+++ resolved
@@ -36,12 +36,8 @@
     "gaxios": "^6.1.1",
     "glob": "^10.4.1",
     "highlight.js": "^11.11.1",
-<<<<<<< HEAD
     "i18next": "^25.2.1",
-    "ink": "^5.2.0",
-=======
     "ink": "^6.0.1",
->>>>>>> 8092d813
     "ink-big-text": "^2.0.0",
     "ink-gradient": "^3.0.0",
     "ink-link": "^4.1.0",
@@ -51,12 +47,8 @@
     "lowlight": "^3.3.0",
     "mime-types": "^2.1.4",
     "open": "^10.1.2",
-<<<<<<< HEAD
-    "react": "^18.3.1",
+    "react": "^19.1.0",
     "react-i18next": "^15.5.3",
-=======
-    "react": "^19.1.0",
->>>>>>> 8092d813
     "read-package-up": "^11.0.0",
     "shell-quote": "^1.8.2",
     "string-width": "^7.1.0",
