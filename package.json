{
  "name": "@google/gemini-cli",
<<<<<<< HEAD
  "version": "0.1.16",
=======
  "version": "0.1.21",
>>>>>>> bc60257e
  "engines": {
    "node": ">=20.0.0"
  },
  "type": "module",
  "workspaces": [
    "packages/*"
  ],
  "private": "true",
  "repository": {
    "type": "git",
    "url": "git+https://github.com/google-gemini/gemini-cli.git"
  },
  "config": {
    "sandboxImageUri": "us-docker.pkg.dev/gemini-code-dev/gemini-cli/sandbox:0.1.21"
  },
  "scripts": {
    "auth:npm": "npx google-artifactregistry-auth",
    "auth:docker": "gcloud auth configure-docker us-west1-docker.pkg.dev",
    "auth": "npm run auth:npm && npm run auth:docker",
    "start": "node scripts/start.js",
    "debug": "cross-env DEBUG=1 node --inspect-brk scripts/start.js",
    "generate": "node scripts/generate-git-commit-info.js",
    "build": "node scripts/build.js",
    "build-and-start": "npm run build && npm run start",
    "build:vscode": "node scripts/build_vscode_companion.js",
    "build:all": "npm run build && npm run build:sandbox && npm run build:vscode",
    "build:packages": "npm run build --workspaces",
    "build:sandbox": "node scripts/build_sandbox.js --skip-npm-install-build",
    "bundle": "npm run generate && node esbuild.config.js && node scripts/copy_bundle_assets.js",
    "test": "npm run test --workspaces --if-present",
    "test:ci": "npm run test:ci --workspaces --if-present && npm run test:scripts",
    "test:scripts": "vitest run --config ./scripts/tests/vitest.config.ts",
    "test:e2e": "cross-env VERBOSE=true KEEP_OUTPUT=true npm run test:integration:sandbox:none",
    "test:integration:all": "npm run test:integration:sandbox:none && npm run test:integration:sandbox:docker && npm run test:integration:sandbox:podman",
    "test:integration:sandbox:none": "GEMINI_SANDBOX=false vitest run --root ./integration-tests",
    "test:integration:sandbox:docker": "npm run build:sandbox && GEMINI_SANDBOX=docker vitest run --root ./integration-tests",
    "test:integration:sandbox:podman": "GEMINI_SANDBOX=podman vitest run --root ./integration-tests",
    "lint": "eslint . --ext .ts,.tsx && eslint integration-tests",
    "lint:fix": "eslint . --fix && eslint integration-tests --fix",
    "lint:ci": "eslint . --ext .ts,.tsx --max-warnings 0 && eslint integration-tests --max-warnings 0",
    "format": "prettier --experimental-cli --write .",
    "typecheck": "npm run typecheck --workspaces --if-present",
    "preflight": "npm run clean && npm ci && npm run format && npm run lint:ci && npm run build && npm run typecheck && npm run test:ci",
    "prepare": "npm run bundle",
    "prepare:package": "node scripts/prepare-package.js",
    "release:version": "node scripts/version.js",
    "telemetry": "node scripts/telemetry.js",
    "clean": "node scripts/clean.js"
  },
  "bin": {
    "gemini": "bundle/gemini.js"
  },
  "files": [
    "bundle/",
    "README.md",
    "LICENSE"
  ],
  "devDependencies": {
    "@types/marked": "^5.0.2",
    "@types/micromatch": "^4.0.9",
    "@types/mime-types": "^3.0.1",
    "@types/minimatch": "^5.1.2",
    "@types/mock-fs": "^4.13.4",
    "@types/shell-quote": "^1.7.5",
    "@vitest/coverage-v8": "^3.1.1",
    "concurrently": "^9.2.0",
    "cross-env": "^7.0.3",
    "esbuild": "^0.25.5",
    "eslint": "^9.24.0",
    "eslint-config-prettier": "^10.1.2",
    "eslint-plugin-import": "^2.31.0",
    "eslint-plugin-license-header": "^0.8.0",
    "eslint-plugin-react": "^7.37.5",
    "eslint-plugin-react-hooks": "^5.2.0",
    "glob": "^10.4.5",
    "globals": "^16.0.0",
    "json": "^11.0.0",
    "lodash": "^4.17.21",
    "memfs": "^4.17.2",
    "mnemonist": "^0.40.3",
    "mock-fs": "^5.5.0",
    "msw": "^2.10.4",
    "prettier": "^3.5.3",
    "react-devtools-core": "^4.28.5",
    "tsx": "^4.20.3",
    "typescript-eslint": "^8.30.1",
    "vitest": "^3.2.4",
    "yargs": "^17.7.2"
  },
  "dependencies": {
    "node-fetch": "^3.3.2"
  }
}<|MERGE_RESOLUTION|>--- conflicted
+++ resolved
@@ -1,10 +1,6 @@
 {
   "name": "@google/gemini-cli",
-<<<<<<< HEAD
-  "version": "0.1.16",
-=======
   "version": "0.1.21",
->>>>>>> bc60257e
   "engines": {
     "node": ">=20.0.0"
   },
@@ -21,11 +17,11 @@
     "sandboxImageUri": "us-docker.pkg.dev/gemini-code-dev/gemini-cli/sandbox:0.1.21"
   },
   "scripts": {
+    "start": "node scripts/start.js",
+    "debug": "cross-env DEBUG=1 node --inspect-brk scripts/start.js",
     "auth:npm": "npx google-artifactregistry-auth",
     "auth:docker": "gcloud auth configure-docker us-west1-docker.pkg.dev",
     "auth": "npm run auth:npm && npm run auth:docker",
-    "start": "node scripts/start.js",
-    "debug": "cross-env DEBUG=1 node --inspect-brk scripts/start.js",
     "generate": "node scripts/generate-git-commit-info.js",
     "build": "node scripts/build.js",
     "build-and-start": "npm run build && npm run start",
@@ -72,7 +68,7 @@
     "@vitest/coverage-v8": "^3.1.1",
     "concurrently": "^9.2.0",
     "cross-env": "^7.0.3",
-    "esbuild": "^0.25.5",
+    "esbuild": "^0.25.0",
     "eslint": "^9.24.0",
     "eslint-config-prettier": "^10.1.2",
     "eslint-plugin-import": "^2.31.0",
