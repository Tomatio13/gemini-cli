/**
 * @license
 * Copyright 2025 Google LLC
 * SPDX-License-Identifier: Apache-2.0
 */

//
// Licensed under the Apache License, Version 2.0 (the "License");
// you may not use this file except in compliance with the License.
// You may obtain a copy of the License at
//
//     http://www.apache.org/licenses/LICENSE-2.0
//
// Unless required by applicable law or agreed to in writing, software
// distributed under the License is distributed on an "AS IS" BASIS,
// WITHOUT WARRANTIES OR CONDITIONS OF ANY KIND, either express or implied.
// See the License for the specific language governing permissions and
// limitations under the License.

import { copyFileSync, existsSync, mkdirSync } from 'fs';
import { dirname, join, basename } from 'path';
import { fileURLToPath } from 'url';
import { glob } from 'glob';

const __dirname = dirname(fileURLToPath(import.meta.url));
const root = join(__dirname, '..');
const bundleDir = join(root, 'bundle');

// Create the bundle directory if it doesn't exist
if (!existsSync(bundleDir)) {
  mkdirSync(bundleDir);
}

<<<<<<< HEAD
// Copy specific shell files to the root of the bundle directory
copyFileSync(
  join(root, 'packages/core/src/tools/shell.md'),
  join(bundleDir, 'shell.md'),
);
copyFileSync(
  join(root, 'packages/core/src/tools/shell.json'),
  join(bundleDir, 'shell.json'),
);

// Copy ja.json for i18n
copyFileSync(
  join(root, 'packages/cli/src/ui/i18n/ja.json'),
  join(bundleDir, 'ja.json'),
);

=======
>>>>>>> 8092d813
// Find and copy all .sb files from packages to the root of the bundle directory
const sbFiles = glob.sync('packages/**/*.sb', { cwd: root });
for (const file of sbFiles) {
  copyFileSync(join(root, file), join(bundleDir, basename(file)));
}

console.log('Assets copied to bundle/');<|MERGE_RESOLUTION|>--- conflicted
+++ resolved
@@ -31,7 +31,6 @@
   mkdirSync(bundleDir);
 }
 
-<<<<<<< HEAD
 // Copy specific shell files to the root of the bundle directory
 copyFileSync(
   join(root, 'packages/core/src/tools/shell.md'),
@@ -47,9 +46,6 @@
   join(root, 'packages/cli/src/ui/i18n/ja.json'),
   join(bundleDir, 'ja.json'),
 );
-
-=======
->>>>>>> 8092d813
 // Find and copy all .sb files from packages to the root of the bundle directory
 const sbFiles = glob.sync('packages/**/*.sb', { cwd: root });
 for (const file of sbFiles) {
